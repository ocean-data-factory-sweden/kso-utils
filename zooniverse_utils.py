--- conflicted
+++ resolved
@@ -68,14 +68,10 @@
 
 # Function to retrieve information from Zooniverse
 def retrieve_zoo_info(
-<<<<<<< HEAD
-    project: project_utils.Project, zoo_project: Project, zoo_info: str, generate_export: bool = False
-=======
     project: project_utils.Project,
     zoo_project: Project,
     zoo_info: str,
-    generate: bool = False,
->>>>>>> 3f6cef16
+    generate_export: bool = False,
 ):
     """
     This function retrieves the information of interest from Zooniverse and saves it as a pandas data
@@ -115,14 +111,8 @@
         try:
             export_df = pd.read_csv(io.StringIO(export.content.decode("utf-8")))
         except pd.errors.ParserError:
-<<<<<<< HEAD
             logging.error("Export retrieval time out, please try again in 1 minute or so.")
             export_df={}
-=======
-            logging.error(
-                "Export retrieval time out, please try again in 1 minute or so."
-            )
->>>>>>> 3f6cef16
 
         if len(export_df) > 0:
 
