--- conflicted
+++ resolved
@@ -81,19 +81,11 @@
     return fc
 
 def choose_footage(
-<<<<<<< HEAD
     project: Project,
     server_info: dict,
     db_connection,
     start_path: str = ".",
     folder_type: str = "",
-=======
-    project: Project, 
-    server_info: dict, 
-    db_connection,
-    start_path: str = ".", 
-    folder_type: str = ""
->>>>>>> 8d413999
 ):
     """
     > This function enables users to select movies for ML purposes.
@@ -107,13 +99,7 @@
     """
     if project.server == "AWS":
         available_movies_df = movie_utils.retrieve_movie_info_from_server(
-<<<<<<< HEAD
             project=project, server_info=server_info, db_connection=db_connection
-=======
-            project=project, 
-            server_info=server_info,
-            db_connection=db_connection
->>>>>>> 8d413999
         )
         movie_dict = {
             name: movie_utils.get_movie_path(f_path, project, server_connection)
