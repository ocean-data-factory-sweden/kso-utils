# base imports
import os
import sys
import glob
import logging
import asyncio
import wandb
import datetime
import numpy as np
import pandas as pd
import ipywidgets as widgets
import ffmpeg
import shutil
import paramiko
from paramiko import SSHClient
from scp import SCPClient
from itertools import chain
from pathlib import Path
from tqdm import tqdm
from ast import literal_eval
import imagesize
import ipysheet
from IPython.display import display, clear_output
from IPython.core.display import HTML

# util imports
import kso_utils.tutorials_utils as t_utils
import kso_utils.project_utils as project_utils
import kso_utils.db_utils as db_utils
import kso_utils.movie_utils as movie_utils
import kso_utils.server_utils as server_utils
import kso_utils.yolo_utils as yolo_utils
import kso_utils.zooniverse_utils as zoo_utils
import kso_utils.general as g_utils
import kso_utils.widgets as kso_widgets

# Logging
logging.basicConfig()
logging.getLogger().setLevel(logging.INFO)


class ProjectProcessor:
    # The ProjectProcessor class initializes various attributes and methods for processing a project,
    # including importing modules, setting up a database, and loading metadata.
    def __init__(self, project: project_utils.Project):
        self.project = project
        self.db_connection = None
        self.init_keys = ["movies", "species", "photos", "surveys", "sites"]
        self.server_connection = {}
        self.csv_paths = {}
        self.zoo_info = {}
        self.annotation_engine = None
        self.annotations = pd.DataFrame()
        self.classifications = pd.DataFrame()
        self.generated_clips = pd.DataFrame()

        # Import modules
        self.modules = g_utils.import_modules([])

        # Get server details and connect to server
        self.connect_to_server()

        # Map initial csv files
        self.map_init_csv()

        # Create empty db and populate with local csv files data
        self.setup_db()

        # Mount Snic server if needed
        if self.project.server == "SNIC":
            if not os.path.exists(self.project.csv_folder):
                logging.error("Not running on SNIC server, attempting to mount...")
                status = self.mount_snic()
                if status == 0:
                    return

    def __repr__(self):
        return repr(self.__dict__)

    def keys(self):
        """Log keys of ProjectProcessor object"""
        logging.debug("Stored variable names.")
        return list(self.__dict__.keys())

    #############
    # Functions to initiate the project
    #############
    def connect_to_server(self):
        """
        It connects to the server and returns the server info
        :return: The server_connection is added to the ProjectProcessor class.
        """
        try:
            self.server_connection = server_utils.connect_to_server(self.project)
        except BaseException as e:
            logging.error(f"Server connection could not be established. Details {e}")
            return

    def map_init_csv(self):
        """
        This function maps the csv files, download them from the server (if needed) and
        stores the server/local paths of the csv files
        """

        # Create the folder to store the csv files if not exist
        if not os.path.exists(self.project.csv_folder):
            Path(self.project.csv_folder).mkdir(parents=True, exist_ok=True)
            # Recursively add permissions to folders created
            [
                os.chmod(root, 0o777)
                for root, dirs, files in os.walk(self.project.csv_folder)
            ]

        # Download csv files from the server if needed and store their server path
        self.csv_paths = server_utils.download_init_csv(
            self.project, self.init_keys, self.server_connection
        )

        # Store the paths of the local csv files
        self.load_meta()

    def load_meta(self):
        """
        It loads the metadata from the relevant local csv files into the `csv_paths` dictionary
        """
        # Retrieve a list with all the csv files in the folder with initival csvs
        local_files = os.listdir(self.project.csv_folder)
        local_csv_files = [
            filename for filename in local_files if filename.endswith("csv")
        ]

        # Select only csv files that are relevant to start the db
        local_csvs_db = [
            file
            for file in local_csv_files
            if any(local_csv_files in file for local_csv_files in self.init_keys)
        ]

        # Store the paths of the local csv files of interest into the "csv_paths" dictionary
        for local_csv in local_csvs_db:
            # Specify the key of the csv
            init_key = [key for key in self.init_keys if key in local_csv][0]

            # Specify the key in the dictionary of the csv file
            csv_key = str("local_" + init_key + "_csv")

            # Store the path of the csv file
            self.csv_paths[csv_key] = Path(self.project.csv_folder, local_csv)

            # Read the local csv files into a pd df
            setattr(self, csv_key, pd.read_csv(self.csv_paths[csv_key]))

    def setup_db(self):
        """
        The function creates a database and populates it with the data from the local csv files.
        It also return the db connection
        :return: The database connection object.
        """
        # Create a new database for the project
        db_utils.create_db(self.project.db_path)

        # Connect to the database and add the db connection to project
        self.db_connection = db_utils.create_connection(self.project.db_path)

        # Retrieves the table names of the sql db
        table_names = db_utils.get_schema_table_names(self.db_connection)

        # Select only attributes of the propjectprocessor that are df of local csvs
        # (sorted in reverse alphabetically to load sites before movies) and
        # have a table in the sql db
        local_dfs = sorted(
            [
                str(file)
                for file in list(self.keys())
                if "local" in str(file) and str(file).split("_", 2)[1] in table_names
            ],
            reverse=True,
        )

        # Populate the db with initial info from the local_csvs
        [
            db_utils.populate_db(
                project=self.project,
                conn=self.db_connection,
                local_df=getattr(self, i),
                init_key=i.split("_", 2)[1],
            )
            for i in local_dfs
        ]

    #############
    # t1
    #############

    def select_meta_range(self, meta_key: str):
        """
        > This function takes a meta key as input and returns a dataframe, range of rows, and range of
        columns

        :param meta_key: str
        :type meta_key: str
        :return: meta_df, range_rows, range_columns
        """
        meta_df, range_rows, range_columns = kso_widgets.select_sheet_range(
            project=self.project,
            orig_csv=f"local_{meta_key}_csv",
            csv_paths=self.csv_paths,
        )
        return meta_df, range_rows, range_columns

    def edit_meta(self, meta_df: pd.DataFrame, range_rows, range_columns):
        """
        > This function opens a Google Sheet with the dataframe passed as an argument

        :param meta_df: the dataframe that contains the metadata
        :type meta_df: pd.DataFrame
        :param range_rows: a list of row numbers to include in the sheet
        :param range_columns: a list of columns to display in the sheet
        :return: df_filtered, sheet
        """
        df_filtered, sheet = kso_widgets.open_csv(
            df=meta_df, df_range_rows=range_rows, df_range_columns=range_columns
        )
        display(sheet)
        return df_filtered, sheet

    def view_meta_changes(self, df_filtered, sheet):
        """
        > This function takes a dataframe and a sheet name as input, and returns a dataframe with the
        changes highlighted

        :param df_filtered: a dataframe that has been filtered by the user
        :param sheet: the name of the sheet you want to view
        :return: A dataframe with the changes highlighted.
        """
        highlight_changes, sheet_df = kso_widgets.display_ipysheet_changes(
            isheet=sheet, df_filtered=df_filtered
        )
        display(highlight_changes)
        return sheet_df

    def update_meta(
        self,
        sheet_df: pd.DataFrame,
        meta_name: str,
    ):
        return kso_widgets.update_meta(
            project=self.project,
            conn=self.db_connection,
            server_connection=self.server_connection,
            sheet_df=sheet_df,
            df=getattr(self, "local_" + meta_name + "_csv"),
            meta_name=meta_name,
            csv_paths=self.csv_paths,
        )

    def map_sites(self):
        return kso_widgets.map_sites(project=self.project, csv_paths=self.csv_paths)

    def get_movie_info(self):
        """
        This function checks what movies from the movies csv are available and returns 
        three df with those available in folder/server and movies.csv, only available
        in movies.csv and only available in folder/server
        """
        (
            self.available_movies_df,
            self.no_available_movies_df,
            self.no_info_movies_df,
        ) = movie_utils.retrieve_movie_info_from_server(
            project=self.project,
            db_connection=self.db_connection,
            server_connection=self.server_connection,
        )

        logging.info("Information of available movies has been retrieved")

    def load_movie(self, filepath):
        """
        It takes a filepath, and returns a movie path

        :param filepath: The path to the movie file
        :return: The movie path.
        """
        return movie_utils.get_movie_path(filepath, self)

    def preview_media(self):
        """
        > The function `preview_media` is a function that takes in a `self` argument and returns a
        function `f` that takes in three arguments: `project`, `csv_paths`, and `available_movies_df`. The
        function `f` is an asynchronous function that takes in the value of the `movie_selected` widget
        and displays the movie preview
        """
        movie_selected = kso_widgets.select_movie(self.available_movies_df)

        async def f(project, server_connection, available_movies_df):
            x = await kso_widgets.single_wait_for_change(movie_selected, "value")
            html, movie_path = movie_utils.preview_movie(
                project=project,
                available_movies_df=available_movies_df,
                movie_i=x,
                server_connection=server_connection,
            )
            display(html)
            self.movie_selected = x
            self.movie_path = movie_path

        asyncio.create_task(
            f(self.project, self.server_connection, self.available_movies_df)
        )

    def check_meta_sync(self, meta_key: str):
        """
        It checks if the local and server versions of a metadata file are the same

        :param meta_key: str
        :type meta_key: str
        :return: The return value is a list of the names of the files in the directory.
        """
        try:
            local_csv, server_csv = getattr(
                self, "local_" + meta_key + "_csv"
            ), getattr(self, "server_" + meta_key + "_csv")
            common_keys = np.intersect1d(local_csv.columns, server_csv.columns)
            assert local_csv[common_keys].equals(server_csv[common_keys])
            logging.info(f"Local and server versions of {meta_key} are synced.")
        except AssertionError:
            logging.error(f"Local and server versions of {meta_key} are not synced.")
            return

    def check_movies_meta(
        self,
        review_method: str,
        gpu_available: bool = False,
    ):
        """
        > The function `check_movies_csv` loads the csv with movies information and checks if it is empty

        :param review_method: The method used to review the movies
        :param gpu_available: Boolean, whether or not a GPU is available
        """

        movie_utils.check_movies_meta(
            project=self.project,
            csv_paths=self.csv_paths,
            db_connection=self.db_connection,
            available_movies_df=self.available_movies_df,
            no_info_movies_df=self.no_info_movies_df,
            server_connection=self.server_connection,
            review_method=review_method,
            gpu_available=gpu_available,
        )

    def concatenate_local_movies(self):
        movie_utils.concatenate_local_movies(self.csv_paths)

    def check_species_meta(self):
        return db_utils.check_species_meta(
            csv_paths=self.csv_paths, db_connection=self.db_connection
        )

    def check_sites_meta(self):
        # TODO: code for processing sites metadata (t1_utils.check_sites_csv)
        pass

    #############
    # t2
    #############

    def upload_movies(self, movie_list: list):
        """
        It uploads the new movies to the SNIC server and creates new rows to be updated
        with movie metadata and saved into movies.csv

        :param movie_list: list of new movies that are to be added to movies.csv
        """
        # Get number of new movies to be added
        movie_folder = self.project.movie_folder
        number_of_movies = len(movie_list)
        # Get current movies
        movies_df = pd.read_csv(self.csv_paths["local_movies_csv"])
        # Set up a new row for each new movie
        new_movie_rows_sheet = ipysheet.sheet(
            rows=number_of_movies,
            columns=movies_df.shape[1],
            column_headers=movies_df.columns.tolist(),
        )
        if len(movie_list) == 0:
            logging.error("No valid movie found to upload.")
            return
        for index, movie in enumerate(movie_list):
            if self.project.server == "SNIC":
                # Specify volume allocated by SNIC
                snic_path = "/mimer/NOBACKUP/groups/snic2021-6-9"
                remote_fpath = Path(f"{snic_path}/tmp_dir/", movie[1])
            else:
                remote_fpath = Path(f"{movie_folder}", movie[1])
            if os.path.exists(remote_fpath):
                logging.info(
                    "Filename "
                    + str(movie[1])
                    + " already exists on SNIC, try again with a new file"
                )
                return
            else:
                # process video
                stem = "processed"
                p = Path(movie[0])
                processed_video_path = p.with_name(f"{p.stem}_{stem}{p.suffix}").name
                logging.info("Movie to be uploaded: " + processed_video_path)
                ffmpeg.input(p).output(
                    processed_video_path,
                    crf=22,
                    pix_fmt="yuv420p",
                    vcodec="libx264",
                    threads=4,
                ).run(capture_stdout=True, capture_stderr=True, overwrite_output=True)

                if self.project.server == "SNIC":
                    server_utils.upload_object_to_snic(
                        self.server_connection["sftp_client"],
                        str(processed_video_path),
                        str(remote_fpath),
                    )
                elif self.project.server in ["LOCAL", "TEMPLATE"]:
                    shutil.copy2(str(processed_video_path), str(remote_fpath))
                logging.info("movie uploaded\n")
            # Fetch movie metadata that can be calculated from movie file
            fps, duration = movie_utils.get_fps_duration(movie[0])
            movie_id = str(max(movies_df["movie_id"]) + 1)
            ipysheet.cell(index, 0, movie_id)
            ipysheet.cell(index, 1, movie[1])
            ipysheet.cell(index, 2, "-")
            ipysheet.cell(index, 3, "-")
            ipysheet.cell(index, 4, "-")
            ipysheet.cell(index, 5, fps)
            ipysheet.cell(index, 6, duration)
            ipysheet.cell(index, 7, "-")
            ipysheet.cell(index, 8, "-")
        logging.info("All movies uploaded:\n")
        logging.info(
            "Complete this sheet by filling the missing info on the movie you just uploaded"
        )
        display(new_movie_rows_sheet)
        return new_movie_rows_sheet

    def add_movies(self):
        """
        > It creates a button that, when clicked, creates a new button that, when clicked, saves the
        changes to the local csv file of the new movies that should be added. It creates a metadata row
        for each new movie, which should be filled in by the user before uploading can continue.
        """
        movie_list = kso_widgets.choose_new_videos_to_upload()
        button = widgets.Button(
            description="Click to upload movies",
            disabled=False,
            display="flex",
            flex_flow="column",
            align_items="stretch",
            style={"width": "initial"},
        )

        def on_button_clicked(b):
            new_sheet = self.upload_movies(movie_list)
            button2 = widgets.Button(
                description="Save changes",
                disabled=False,
                display="flex",
                flex_flow="column",
                align_items="stretch",
                style={"width": "initial"},
            )

            def on_button_clicked2(b):
                movies_df = pd.read_csv(self.csv_paths["local_movies_csv"])
                new_movie_rows_df = ipysheet.to_dataframe(new_sheet)
                self.local_movies_csv = pd.concat(
                    [movies_df, new_movie_rows_df], ignore_index=True
                )
                logging.info("Changed saved locally")

            button2.on_click(on_button_clicked2)
            display(button2)

        button.on_click(on_button_clicked)

        # TO BE COMPLETED with Chloudina
        # upload new movies and update csvs
        display(button)

    def add_sites(self):
        pass

    def add_species(self):
        pass

    def view_annotations(self, folder_path: str, annotation_classes: list):
        """
        > This function takes in a folder path and a list of annotation classes and returns a widget that
        allows you to view the annotations in the folder

        :param folder_path: The path to the folder containing the images you want to annotate
        :type folder_path: str
        :param annotation_classes: list of strings
        :type annotation_classes: list
        :return: A list of dictionaries, each dictionary containing the following keys
                 - 'image_path': the path to the image
                 - 'annotations': a list of dictionaries, each dictionary containing the following keys:
                 - 'class': the class of the annotation
                 - 'bbox': the bounding box of the annotation
        """
        return t_utils.get_annotations_viewer(
            folder_path, species_list=annotation_classes
        )

    #############
    # t3
    #############

    def connect_zoo_project(self, generate_export: bool = False):
        """
        This function connects to Zooniverse, saves the connection
        to the project processor and retrieves
        the subjects, workflows and classifications.
        If the project is template, retrieves the info from the Gdrive.
        :return: The zoo_info is being returned.
        """
        # Connect to Zooniverse if project is not template
        if self.project.Project_name == "Template project":
            self.zoo_project = {}

        else:
            if self.project.Zooniverse_number is not None:
                # connect to Zooniverse
                self.zoo_project = zoo_utils.connect_zoo_project(self.project)
            else:
                logging.error("This project is not registered with Zooniverse.")
                return

        # Retrieve the Zooniverse information
        self.zoo_info = zoo_utils.retrieve_zoo_info(
            self.project,
            self.zoo_project,
            zoo_info=["subjects", "workflows", "classifications"],
            generate_export=generate_export,
        )

    def check_movies_uploaded(self, movie_name: str):
        """
        This function checks if a movie has been uploaded to Zooniverse

        :param movie_name: The name of the movie you want to check if it's uploaded
        :type movie_name: str
        """
        movie_utils.check_movie_uploaded(
            project=self.project, db_connection=self.db_connection, movie_i=movie_name
        )

    def generate_zoo_clips(
        self,
        movie_name,
        movie_path,
        use_gpu: bool = False,
        pool_size: int = 4,
        is_example: bool = False,
    ):
        """
        > This function takes a movie name and path, and returns a list of clips from that movie

        :param movie_name: The name of the movie you want to extract clips from
        :param movie_path: The path to the movie you want to extract clips from
        :param use_gpu: If you have a GPU, set this to True, defaults to False
        :type use_gpu: bool (optional)
        :param pool_size: number of threads to use for clip extraction, defaults to 4
        :type pool_size: int (optional)
        :param is_example: If True, the clips will be selected randomly. If False, the clips will be
               selected based on the number of clips and the length of each clip, defaults to False
        :type is_example: bool (optional)
        """

        # Select the clips to be extracted
        clip_selection = kso_widgets.select_n_clips(
            project=self.project,
            db_connection=self.db_connection,
            movie_i=movie_name,
            is_example=is_example,
        )
        clip_modification = kso_widgets.clip_modification_widget()

        button = widgets.Button(
            description="Click to extract clips.",
            disabled=False,
            display="flex",
            flex_flow="column",
            align_items="stretch",
        )

        def on_button_clicked(b):
            self.generated_clips = t_utils.create_clips(
                available_movies_df=self.available_movies_df,
                movie_i=movie_name,
                movie_path=movie_path,
                clip_selection=clip_selection,
                project=self.project,
                modification_details={},
                gpu_available=use_gpu,
                pool_size=pool_size,
            )
            mod_clips = t_utils.create_modified_clips(
                self.project,
                self.generated_clips.clip_path,
                movie_name,
                clip_modification.checks,
                use_gpu,
                pool_size,
            )
            # Temporary workaround to get both clip paths
            self.generated_clips["modif_clip_path"] = mod_clips

        button.on_click(on_button_clicked)
        display(clip_modification)
        display(button)

    def upload_zoo_subjects(self, subject_type: str):
        """
        This function uploads clips or frames to Zooniverse, depending on the subject_type argument

        :param
        :param subject_type: str = "clip" or "frame"
        :type subject_type: str
        """
        if subject_type == "clip":
            upload_df, sitename, created_on = zoo_utils.set_zoo_clip_metadata(
                project=self.project,
                generated_clipsdf=self.generated_clips,
                sitesdf=self.local_sites_csv,
                moviesdf=self.local_movies_csv,
            )
            zoo_utils.upload_clips_to_zooniverse(
                project=self.project,
                upload_to_zoo=upload_df,
                sitename=sitename,
                created_on=created_on,
            )
            # Clean up subjects after upload
            for temp_clip in upload_df["clip_path"].unique().tolist():
                os.remove(temp_clip)

            logging.info(f"Clips temporarily stored locally has been removed")

        elif subject_type == "frame":
            species_list = []
            upload_df = zoo_utils.set_zoo_frame_metadata(
                project=self.project,
                db_connection=self.db_connection,
                df=self.generated_frames,
                species_list=self.species_of_interest.value,
                csv_paths=self.csv_paths,
            )
            zoo_utils.upload_frames_to_zooniverse(
                project=self.project,
                upload_to_zoo=upload_df,
                species_list=self.species_of_interest.value,
            )

        else:
            logging.error("Select the right type of subject (e.g. frame or clip)")

    #############
    # t4
    #############

    def choose_zoo_workflows(self):
        """
        The function process the available Zooniverse workflows and enables
        users to select those of interest
        :return: A widget displaying the different workflows available.
        """
        self.workflow_widget = zoo_utils.WidgetWorkflowSelection(
            self.zoo_info["workflows"]
<<<<<<< HEAD
=======
        )
        display(self.workflow_widget)

    def process_zoo_classifications(self):
        """
        It samples subjects from the workflows selected, populates the subjects db,
        sample the classifications from the workflows of interest,
        process them and saves them to the Zooniverse attribute of the project processor

        """

        # Retrieve a subset of the subjects from the workflows of interest and
        # populate the sql subjects table
        zoo_utils.sample_subjects_from_workflows(
            project=self.project,
            db_connection=self.db_connection,
            workflow_widget_checks=self.workflow_widget.checks,
            workflows_df=self.zoo_info["workflows"],
            subjects_df=self.zoo_info["subjects"],
        )

        # Make sure all the classifications have existing subjects,
        # Flatten the classifications provided the cit. scientists
        self.processed_zoo_classifications = zoo_utils.process_zoo_classifications(
            project=self.project,
            db_connection=self.db_connection,
            csv_paths=self.csv_paths,
            classifications_data=self.zoo_info["classifications"],
            subject_type=self.workflow_widget.checks["Subject type: #0"],
        )

    def aggregate_zoo_classifications(self, agg_params):
        self.aggregated_zoo_classifications = zoo_utils.aggregate_classifications(
            self.project,
            self.processed_zoo_classifications,
            self.workflow_widget.checks["Subject type: #0"],
            agg_params,
>>>>>>> 52c859a0
        )
        display(self.workflow_widget)

<<<<<<< HEAD
    def process_zoo_classifications(self):
        """
        It samples subjects from the workflows selected, populates the subjects db,
        sample the classifications from the workflows of interest,
        process them and saves them to the Zooniverse attribute of the project processor

        """

        # Retrieve a subset of the subjects from the workflows of interest and
        # populate the sql subjects table
        zoo_utils.sample_subjects_from_workflows(
            project=self.project,
            server_connection=self.server_connection,
            db_connection=self.db_connection,
            workflow_widget_checks=self.workflow_widget.checks,
            workflows_df=self.zoo_info["workflows"],
            subjects_df=self.zoo_info["subjects"],
        )

        # Make sure all the classifications have existing subjects,
        # Flatten the classifications provided the cit. scientists
        self.processed_zoo_classifications = zoo_utils.process_zoo_classifications(
            project=self.project,
            db_connection=self.db_connection,
            csv_paths=self.csv_paths,
            classifications_data=self.zoo_info["classifications"],
            subject_type=self.workflow_widget.checks["Subject type: #0"],
        )

    def aggregate_zoo_classifications(self, agg_params):
        self.aggregated_zoo_classifications = zoo_utils.aggregate_classifications(
            self.project,
            self.processed_zoo_classifications,
            self.workflow_widget.checks["Subject type: #0"],
            agg_params,
        )

=======
>>>>>>> 52c859a0
    def extract_zoo_frames(self, n_frames_subject: int = 3, subsample_up_to: int = 100):
        self.aggregated_zoo_classifications = zoo_utils.extract_frames_for_zoo()

    def modify_zoo_frames(self):
        """
        This function takes a dataframe of frames to upload, a species of interest, a project, and a
        dictionary of modifications to make to the frames, and returns a dataframe of modified frames.
        """

        frame_modification = kso_widgets.clip_modification_widget()

        button = widgets.Button(
            description="Click to modify frames",
            disabled=False,
            display="flex",
            flex_flow="column",
            align_items="stretch",
        )

        def on_button_clicked(b):
            self.modified_frames = zoo_utils.modify_frames(
                project=self.project,
                frames_to_upload_df=self.generated_frames.df.reset_index(drop=True),
                species_i=self.species_of_interest.value,
                modification_details=frame_modification.checks,
            )

        button.on_click(on_button_clicked)
        display(frame_modification)
        display(button)

    def generate_custom_frames(
        self,
        skip_start: int,
        skip_end: int,
        input_path: str,
        output_path: str,
        num_frames: int = None,
        frames_skip: int = None,
    ):
        """
        This function generates custom frames from input movie files and saves them in an output directory.

        :param input_path: The directory path where the input movie files are located
        :type input_path: str
        :param output_path: The directory where the extracted frames will be saved
        :type output_path: str
        :param num_frames: The number of frames to extract from each video file. If not specified, all
        frames will be extracted
        :type num_frames: int
        :param frames_skip: The `frames_skip` parameter is an optional integer that specifies the number of
        frames to skip between each extracted frame. For example, if `frames_skip` is set to 2, every other
        frame will be extracted. If `frames_skip` is not specified, all frames will be extracted
        :type frames_skip: int
        :return: the results of calling the `parallel_map` function with the `extract_custom_frames` function from
        the `t4_utils` module, passing in the `movie_files` list as the input and the `args` tuple
        containing `output_dir`, `num_frames`, and `frames_skip`. The `parallel_map` function is a custom
        function that applies the given function to each element of a list of movie_files.
        """
        frame_modification = kso_widgets.clip_modification_widget()
        species_list = kso_widgets.choose_species(self.project)

        button = widgets.Button(
            description="Click to modify frames",
            disabled=False,
            display="flex",
            flex_flow="column",
            align_items="stretch",
        )

        def on_button_clicked(b):
            movie_files = sorted(
                [
                    f
                    for f in glob.glob(f"{input_path}/*")
                    if os.path.isfile(f)
                    and os.path.splitext(f)[1].lower()
                    in [".mov", ".mp4", ".avi", ".mkv"]
                ]
            )

            results = g_utils.parallel_map(
                kso_widgets.extract_custom_frames,
                movie_files,
                args=(
                    [output_path] * len(movie_files),
                    [skip_start] * len(movie_files),
                    [skip_end] * len(movie_files),
                    [num_frames] * len(movie_files),
                    [frames_skip] * len(movie_files),
                ),
            )
            if len(results) > 0:
                self.frames_to_upload_df = pd.concat(results)
                self.frames_to_upload_df["species_id"] = pd.Series(
                    [t_utils.get_species_ids(self.db_connection, species_list.value)]
                    * len(self.frames_to_upload_df)
                )
                self.frames_to_upload_df = self.frames_to_upload_df.merge(
                    db_utils.get_df_from_db_table(self.db_connection, "movies").rename(
                        columns={"id": "movie_id"}
                    ),
                    how="left",
                    left_on="movie_filename",
                    right_on="filename",
                )
                # Ensure necessary metadata fields are available
                self.frames_to_upload_df = self.frames_to_upload_df[
                    [
                        "frame_path",
                        "site_id",
                        "movie_id",
                        "created_on",
                        "frame_number",
                        "species_id",
                    ]
                ]

            else:
                logging.error("No results.")
                self.frames_to_upload_df = pd.DataFrame()
            self.project.output_path = output_path
            self.generated_frames = zoo_utils.modify_frames(
                frames_to_upload_df=self.frames_to_upload_df.reset_index(drop=True),
                species_i=species_list.value,
                modification_details=frame_modification.checks,
            )

        button.on_click(on_button_clicked)
        display(frame_modification)
        display(button)

    #############
    # t5, t6, t7
    #############

    def get_team_name(self):
        """
        > If the project name is "Spyfish_Aotearoa", return "wildlife-ai", otherwise return "koster"

        :param project_name: The name of the project you want to get the data from
        :type project_name: str
        :return: The team name is being returned.
        """

        if self.project.Project_name == "Spyfish_Aotearoa":
            return "wildlife-ai"
        else:
            return "koster"

    def get_ml_data(self):
        # get template ml data
        pass

    def process_image(self):
        # code for processing image goes here
        pass

    def prepare_metadata(self):
        # code for preparing metadata goes here
        pass

    def prepare_movies(self):
        # code for preparing movie files (standardising formats)
        pass

    def check_frames_uploaded(self):
        """
        This function checks if the frames in the frames_to_upload_df dataframe have been uploaded to
        the database
        """
        t_utils.check_frames_uploaded(
            self.project,
            self.frames_to_upload_df,
            self.species_of_interest,
        )

    #############
    # t8
    #############
    def explore_processed_classifications_per_subject(self):
        """
        It displays the processed classifications for a given subject

        """
        # Display the displays the processed classifications for a given subject
        t_utils.explore_classifications_per_subject(
            self.processed_zoo_classifications,
            self.workflow_widget.checks["Subject type: #0"],
        )

    def download_classications_csv(self, class_df):
        # Add the site and movie information to the classifications based on the subject information
        class_df = zoo_utils.add_subject_site_movie_info_to_class(
            self.project, self.db_connection, self.csv_paths, class_df
        )

        # Download the processed classifications as a csv file
        csv_filename = (
            self.project.Project_name
            + str(datetime.date.today())
            + "classifications.csv"
        )
        class_df.to_csv(csv_filename, index=False)

        logging.info(f"The classications have been downloaded to {csv_filename}")

    def download_gbif_occurrences(self, classified_by):
        if classified_by == "citizen_scientists":
            # Add the site and movie information to the classifications based on the subject information
            class_df = zoo_utils.add_subject_site_movie_info_to_class(
                self.project,
                self.db_connection,
                self.csv_paths,
                self.aggregated_zoo_classifications,
            )

        # Format the classifications to Darwin Core Standard occurrences
        occurrence_df = t_utils.format_to_gbif(
            self.project,
            self.db_connection,
            class_df,
<<<<<<< HEAD
            self.csv_paths,
            classified_by,
            self.zoo_info,
        )

        # Download the processed classifications as a csv file
        csv_filename = (
            self.project.Project_name + str(datetime.date.today()) + "occurrence.csv"
=======
            classified_by,
            self.zoo_info,
>>>>>>> 52c859a0
        )
        occurrence_df.to_csv(csv_filename, index=False)

        logging.info(f"The occurences have been downloaded to {csv_filename}")

        # Download the processed classifications as a csv file
        csv_filename = (
            self.project.Project_name + str(datetime.date.today()) + "occurrence.csv"
        )
        occurrence_df.to_csv(csv_filename, index=False)

        logging.info(f"The occurences have been downloaded to {csv_filename}")


class MLProjectProcessor(ProjectProcessor):
    def __init__(
        self,
        project_process: ProjectProcessor,
        config_path: str = None,
        weights_path: str = None,
        output_path: str = None,
        classes: list = [],
    ):
        self.__dict__ = project_process.__dict__.copy()
        self.project_name = self.project.Project_name.lower().replace(" ", "_")
        self.data_path = config_path
        self.weights_path = weights_path
        self.output_path = output_path
        self.classes = classes
        self.run_history = None
        self.best_model_path = None
        self.model_type = None
        self.train, self.run, self.test = (None,) * 3

        # Before t6_utils gets loaded in, the val.py file in yolov5_tracker repository needs to be removed
        # to prevent the batch_size error, see issue kso-object-detection #187
        path_to_val = os.path.join(sys.path[0], "yolov5_tracker/val.py")
        try:
            os.remove(path_to_val)
        except OSError:
            pass

        self.modules = g_utils.import_modules([])
        self.modules.update(
            g_utils.import_modules(["torch", "wandb", "yaml", "yolov5"], utils=False)
        )

        self.team_name = "koster"

        model_selected = t_utils.choose_model_type()

        async def f():
            x = await kso_widgets.single_wait_for_change(model_selected, "value")
            self.model_type = x
            self.modules.update(self.load_yolov5_modules())
            if all(["train", "detect", "val"]) in self.modules:
                self.train, self.run, self.test = (
                    self.modules["train"],
                    self.modules["detect"],
                    self.modules["val"],
                )

        asyncio.create_task(f())

    def load_yolov5_modules(self):
        # Model-specific imports
        if self.model_type == 1:
            module_names = ["yolov5.train", "yolov5.detect", "yolov5.val"]
            logging.info("Object detection model loaded")
            return g_utils.import_modules(module_names, utils=False, models=True)
        elif self.model_type == 2:
            logging.info("Image classification model loaded")
            module_names = [
                "yolov5.classify.train",
                "yolov5.classify.predict",
                "yolov5.classify.val",
            ]
            return g_utils.import_modules(module_names, utils=False, models=True)
        elif self.model_type == 3:
            logging.info("Image segmentation model loaded")
            module_names = [
                "yolov5.segment.train",
                "yolov5.segment.predict",
                "yolov5.segment.val",
            ]
            return g_utils.import_modules(module_names, utils=False, models=True)
        else:
            logging.info("Invalid model specification")

    def prepare_dataset(
        self,
        agg_df: pd.DataFrame,
        out_path: str,
        perc_test: float = 0.2,
        img_size: tuple = (224, 224),
        remove_nulls: bool = False,
        track_frames: bool = False,
        n_tracked_frames: int = 0,
    ):
        species_widget = kso_widgets.choose_species(agg_df)

        button = widgets.Button(
            description="Aggregate frames",
            disabled=False,
            display="flex",
            flex_flow="column",
            align_items="stretch",
            style={"description_width": "initial"},
        )

        def on_button_clicked(b):
            self.species_of_interest = species_widget.value
            # code for prepare dataset for machine learning
            yolo_utils.frame_aggregation(
                project=self.project,
                server_connection=self.server_connection,
                db_connection=self.db_connection,
                out_path=out_path,
                perc_test=perc_test,
                class_list=self.species_of_interest,
                img_size=img_size,
                remove_nulls=remove_nulls,
                track_frames=track_frames,
                n_tracked_frames=n_tracked_frames,
                agg_df=agg_df,
            )

        button.on_click(on_button_clicked)
        display(button)

    def choose_entity(self, alt_name: bool = False):
        if self.team_name is None:
            return t_utils.choose_entity()
        else:
            if not alt_name:
                logging.info(
                    f"Found team name: {self.team_name}. If you want"
                    " to use a different team name for this experiment"
                    " set the argument alt_name to True"
                )
            else:
                return t_utils.choose_entity()

    # Function to choose a model to evaluate
    def choose_model(self):
        """
        It takes a project name that is defined in the class and returns a dropdown widget that displays the metrics of the model
        selected

        :param project_name: The name of the project you want to load the model from
        :return: The model_widget is being returned.
        """
        model_dict = {}
        model_info = {}
        api = wandb.Api()
        # weird error fix (initialize api another time)

        if self.team_name == "wildlife-ai":
            logging.info("Please note: Using models from adi-ohad-heb-uni account.")
            full_path = "adi-ohad-heb-uni/project-wildlife-ai"
            api.runs(path=full_path).objects
        else:
            full_path = f"{self.team_name}/{self.project_name}"

        runs = api.runs(full_path)

        for run in runs:
            model_artifacts = [
                artifact
                for artifact in chain(run.logged_artifacts(), run.used_artifacts())
                if artifact.type == "model"
            ]
            if len(model_artifacts) > 0:
                model_dict[run.name] = model_artifacts[0].name.split(":")[0]
                model_info[model_artifacts[0].name.split(":")[0]] = run.summary

        # Add "no movie" option to prevent conflicts
        # models = np.append(list(model_dict.keys()),"No model")

        model_widget = widgets.Dropdown(
            options=[(name, model) for name, model in model_dict.items()],
            description="Select model:",
            ensure_option=False,
            disabled=False,
            layout=widgets.Layout(width="50%"),
            style={"description_width": "initial"},
        )

        main_out = widgets.Output()
        display(model_widget, main_out)

        # Display model metrics
        def on_change(change):
            with main_out:
                clear_output()
                if change["new"] == "No file":
                    logging.info("Choose another file")
                else:
                    if self.project_name == "model-registry":
                        logging.info("No metrics available")
                    else:
                        logging.info(
                            {
                                k: v
                                for k, v in model_info[change["new"]].items()
                                if "metrics" in k
                            }
                        )

        model_widget.observe(on_change, names="value")
        return model_widget

    def transfer_model(
        model_name: str, artifact_dir: str, project_name: str, user: str, password: str
    ):
        """
        It takes the model name, the artifact directory, the project name, the user and the password as
        arguments and then downloads the latest model from the project and uploads it to the server

        :param model_name: the name of the model you want to transfer
        :type model_name: str
        :param artifact_dir: the directory where the model is stored
        :type artifact_dir: str
        :param project_name: The name of the project you want to transfer the model from
        :type project_name: str
        :param user: the username of the remote server
        :type user: str
        :param password: the password for the user you're using to connect to the server
        :type password: str
        """
        ssh = SSHClient()
        ssh.set_missing_host_key_policy(paramiko.AutoAddPolicy())
        ssh.load_system_host_keys()
        ssh.connect(
            hostname="80.252.221.46", port=2230, username=user, password=password
        )

        # SCPCLient takes a paramiko transport as its only argument
        scp = SCPClient(ssh.get_transport())
        scp.put(
            f"{artifact_dir}/weights/best.pt",
            f"/home/koster/model_config/weights/ \
                {os.path.basename(project_name)}_{os.path.basename(os.path.dirname(artifact_dir))}_{model_name}",
        )
        scp.close()

    def setup_paths(self):
        if not isinstance(self.output_path, str) and self.output_path is not None:
            self.output_path = self.output_path.selected
        self.data_path, self.hyp_path = yolo_utils.setup_paths(
            self.output_path, self.model_type
        )

    def choose_train_params(self):
        return t_utils.choose_train_params(self.model_type)

    def train_yolov5(self, exp_name, weights, epochs=50, batch_size=16, img_size=640):
        if self.model_type == 1:
            self.modules["train"].run(
                entity=self.team_name,
                data=self.data_path,
                hyp=self.hyp_path,
                weights=weights,
                project=self.project_name,
                name=exp_name,
                imgsz=img_size,
                batch_size=int(batch_size),
                epochs=epochs,
                single_cls=False,
                cache_images=True,
                upload_dataset=True,
            )
        elif self.model_type == 2:
            self.modules["train"].run(
                entity=self.team_name,
                data=self.data_path,
                model=weights,
                project=self.project_name,
                name=exp_name,
                img_size=img_size,
                batch_size=int(batch_size),
                epochs=epochs,
            )
        else:
            logging.error("Segmentation model training not yet supported.")

    def eval_yolov5(self, exp_name: str, model_folder: str, conf_thres: float):
        # Find trained model weights
        project_path = str(Path(self.output_path, self.project_name))
        self.tuned_weights = f"{Path(project_path, model_folder, 'weights', 'best.pt')}"
        try:
            self.modules["val"].run(
                data=self.data_path,
                weights=self.tuned_weights,
                conf_thres=conf_thres,
                imgsz=640 if self.model_type == 1 else 224,
                half=False,
                project=self.project_name,
                name=str(exp_name) + "_val",
            )
        except Exception as e:
            logging.error(f"Encountered {e}, terminating run...")
            self.modules["wandb"].finish()
        logging.info("Run succeeded, finishing run...")
        self.modules["wandb"].finish()

    def detect_yolov5(
        self,
        source: str,
        save_dir: str,
        conf_thres: float,
        artifact_dir: str,
        img_size: int = 640,
        save_output: bool = True,
    ):
        self.run = self.modules["wandb"].init(
            entity=self.team_name,
            project="model-evaluations",
            settings=self.modules["wandb"].Settings(start_method="thread"),
        )
        self.modules["detect"].run(
            weights=[
                f
                for f in Path(artifact_dir).iterdir()
                if f.is_file()
                and str(f).endswith((".pt", ".model"))
                and "osnet" not in str(f)
            ][0],
            source=source,
            conf_thres=conf_thres,
            save_txt=True,
            save_conf=True,
            project=save_dir,
            name="detect",
            half=True,
            nosave=not save_output,
        )

    def save_detections_wandb(self, conf_thres: float, model: str, eval_dir: str):
        yolo_utils.set_config(conf_thres, model, eval_dir)
        yolo_utils.add_data_wandb(eval_dir, "detection_output", self.run)
        self.csv_report = yolo_utils.generate_csv_report(eval_dir, wandb_log=True)
        wandb.finish()

    def track_individuals(
        self,
        source: str,
        artifact_dir: str,
        eval_dir: str,
        conf_thres: float,
        img_size: tuple = (540, 540),
    ):
        latest_tracker = yolo_utils.track_objects(
            source_dir=source,
            artifact_dir=artifact_dir,
            tracker_folder=eval_dir,
            conf_thres=conf_thres,
            img_size=img_size,
            gpu=True if self.modules["torch"].cuda.is_available() else False,
        )
        yolo_utils.add_data_wandb(
            Path(latest_tracker).parent.absolute(), "tracker_output", self.run
        )
        self.csv_report = yolo_utils.generate_csv_report(eval_dir, wandb_log=True)
        self.tracking_report = yolo_utils.generate_counts(
            eval_dir, latest_tracker, artifact_dir, wandb_log=True
        )
        self.modules["wandb"].finish()

    def enhance_yolov5(self, conf_thres: float, img_size=[640, 640]):
        if self.model_type == 1:
            logging.info("Enhancement running...")
            self.modules["detect"].run(
                weights=self.tuned_weights,
                source=str(Path(self.output_path, "images")),
                imgsz=img_size,
                conf_thres=conf_thres,
                save_txt=True,
            )
            self.modules["wandb"].finish()
        elif self.model_type == 2:
            logging.info(
                "Enhancements not supported for image classification models at this time."
            )
        else:
            logging.info(
                "Enhancements not supported for segmentation models at this time."
            )

    def enhance_replace(self, run_folder: str):
        if self.model_type == 1:
            os.rename(f"{self.output_path}/labels", f"{self.output_path}/labels_org")
            os.rename(f"{run_folder}/labels", f"{self.output_path}/labels")
        else:
            logging.error("This option is not supported for other model types.")

    def download_project_runs(self):
        # Download all the runs from the given project ID using Weights and Biases API,
        # sort them by the specified metric, and assign them to the run_history attribute

        self.modules["wandb"].login()
        runs = self.modules["wandb"].Api().runs(f"{self.team_name}/{self.project_name}")
        self.run_history = []
        for run in runs:
            run_info = {}
            run_info["run"] = run
            metrics = run.history()
            run_info["metrics"] = metrics
            self.run_history.append(run_info)
        # self.run_history = sorted(
        #    self.run_history, key=lambda x: x["metrics"]["metrics/"+sort_metric]
        # )

    def get_model(self, model_name: str, download_path: str):
        """
        It downloads the latest model checkpoint from the specified project and model name

        :param model_name: The name of the model you want to download
        :type model_name: str
        :param project_name: The name of the project you want to download the model from
        :type project_name: str
        :param download_path: The path to download the model to
        :type download_path: str
        :return: The path to the downloaded model checkpoint.
        """
        if self.team_name == "wildlife-ai":
            logging.info("Please note: Using models from adi-ohad-heb-uni account.")
            full_path = "adi-ohad-heb-uni/project-wildlife-ai"
        else:
            full_path = f"{self.team_name}/{self.project_name}"
        api = wandb.Api()
        try:
            api.artifact_type(type_name="model", project=full_path).collections()
        except Exception as e:
            logging.error(
                f"No model collections found. No artifacts have been logged. {e}"
            )
            return None
        collections = [
            coll
            for coll in api.artifact_type(
                type_name="model", project=full_path
            ).collections()
        ]
        model = [i for i in collections if i.name == model_name]
        if len(model) > 0:
            model = model[0]
        else:
            logging.error("No model found")
        artifact = api.artifact(full_path + "/" + model.name + ":latest")
        logging.info("Downloading model checkpoint...")
        artifact_dir = artifact.download(root=download_path)
        logging.info("Checkpoint downloaded.")
        return os.path.realpath(artifact_dir)

    def get_best_model(self, metric="mAP_0.5", download_path: str = ""):
        # Get the best model from the run history according to the specified metric
        if self.run_history is not None:
            best_run = self.run_history[0]
        else:
            self.download_project_runs()
            best_run = self.run_history[0]
        try:
            best_metric = best_run["metrics"][metric]
            for run in self.run_history:
                if run["metrics"][metric] < best_metric:
                    best_run = run
                    best_metric = run["metrics"][metric]
        except KeyError:
            logging.error(
                "No run with the given metric has been recorded. Using first run as best run."
            )
        best_model = [
            artifact
            for artifact in chain(
                best_run["run"].logged_artifacts(), best_run["run"].used_artifacts()
            )
            if artifact.type == "model"
        ][0]

        api = self.modules["wandb"].Api()
        artifact = api.artifact(
            f"{self.team_name}/{self.project_name}"
            + "/"
            + best_model.name.split(":")[0]
            + ":latest"
        )
        logging.info("Downloading model checkpoint...")
        artifact_dir = artifact.download(root=download_path)
        logging.info("Checkpoint downloaded.")
        self.best_model_path = os.path.realpath(artifact_dir)

    def export_best_model(self, output_path):
        # Export the best model to PyTorch format
        import torch
        import tensorflow as tf

        model = tf.keras.models.load_model(self.best_model_path)
        converter = tf.lite.TFLiteConverter.from_keras_model(model)
        converter.optimizations = [tf.lite.Optimize.DEFAULT]
        tflite_model = converter.convert()
        with open("temp.tflite", "wb") as f:
            f.write(tflite_model)
        converter = torch.onnx.TFLiteParser.parse("temp.tflite")
        with open(output_path, "wb") as f:
            f.write(converter)

    def get_dataset(self, model: str, team_name: str = "koster"):
        """
        It takes in a project name and a model name, and returns the paths to the train and val datasets

        :param project_name: The name of the project you want to download the dataset from
        :type project_name: str
        :param model: The model you want to use
        :type model: str
        :return: The return value is a list of two directories, one for the training data and one for the validation data.
        """
        api = wandb.Api()
        if "_" in model:
            run_id = model.split("_")[1]
            try:
                run = api.run(f"{team_name}/{self.project_name}/runs/{run_id}")
            except wandb.CommError:
                logging.error("Run data not found")
                return "empty_string", "empty_string"
            datasets = [
                artifact
                for artifact in run.used_artifacts()
                if artifact.type == "dataset"
            ]
            if len(datasets) == 0:
                logging.error(
                    "No datasets are linked to these runs. Please try another run."
                )
                return "empty_string", "empty_string"
            dirs = []
            for i in range(len(["train", "val"])):
                artifact = datasets[i]
                logging.info(f"Downloading {artifact.name} checkpoint...")
                artifact_dir = artifact.download()
                logging.info(f"{artifact.name} - Dataset downloaded.")
                dirs.append(artifact_dir)
            return dirs
        else:
            logging.error("Externally trained model. No data available.")
            return "empty_string", "empty_string"


class Annotator:
    def __init__(self, dataset_name, images_path, potential_labels=None):
        self.dataset_name = dataset_name
        self.images_path = images_path
        self.potential_labels = potential_labels
        self.bboxes = {}
        self.modules = g_utils.import_modules([])
        self.modules.update(g_utils.import_modules(["fiftyone"], utils=False))

    def __repr__(self):
        return repr(self.__dict__)

    def fiftyone_annotate(self):
        # Create a new dataset
        try:
            dataset = self.modules["fiftyone"].load_dataset(self.dataset_name)
            dataset.delete()
        except ValueError:
            pass
        dataset = self.modules["fiftyone"].Dataset(self.dataset_name)

        # Add all the images in the directory to the dataset
        for filename in os.listdir(self.images_path):
            if filename.endswith(".jpg") or filename.endswith(".png"):
                image_path = os.path.join(self.images_path, filename)
                sample = self.modules["fiftyone"].Sample(filepath=image_path)
                dataset.add_sample(sample)

        # Add the potential labels to the dataset
        # Set default classes
        if self.potential_labels is not None:
            label_field = "my_label"
            dataset.add_sample_field(
                label_field,
                self.modules["fiftyone"].core.fields.StringField,
                classes=self.potential_labels,
            )

        # Create a view with the desired labels

        dataset.annotate(
            self.dataset_name,
            label_type="scalar",
            label_field=label_field,
            launch_editor=True,
            backend="labelbox",
        )
        # Open the dataset in the FiftyOne App
        # Connect to FiftyOne session
        # session = self.modules["fiftyone"].launch_app(dataset, view=view)

        # Start annotating
        # session.wait()

        # Save the annotations
        dataset.save()

    def annotate(self, autolabel_model: str = None):
        return t_utils.get_annotator(
            self.images_path, self.potential_labels, autolabel_model
        )

    def load_annotations(self):
        images = sorted(
            [
                f
                for f in os.listdir(self.images_path)
                if os.path.isfile(os.path.join(self.images_path, f))
                and f.endswith(".jpg")
            ]
        )
        bbox_dict = {}
        annot_path = os.path.join(Path(self.images_path).parent, "labels")
        if len(os.listdir(annot_path)) > 0:
            for label_file in os.listdir(annot_path):
                image = os.path.join(self.images_path, images[0])
                width, height = imagesize.get(image)
                bboxes = []
                bbox_dict[image] = []
                with open(os.path.join(annot_path, label_file), "r") as f:
                    for line in f:
                        s = line.split(" ")
                        left = (float(s[1]) - (float(s[3]) / 2)) * width
                        top = (float(s[2]) - (float(s[4]) / 2)) * height
                        bbox_dict[image].append(
                            {
                                "x": left,
                                "y": top,
                                "width": float(s[3]) * width,
                                "height": float(s[4]) * height,
                                "label": self.potential_labels[int(s[0])],
                            }
                        )
                        bboxes.append(
                            {
                                "x": left,
                                "y": top,
                                "width": float(s[3]) * width,
                                "height": float(s[4]) * height,
                                "label": self.potential_labels[int(s[0])],
                            }
                        )
            self.bboxes = bbox_dict
        else:
            self.bboxes = {}<|MERGE_RESOLUTION|>--- conflicted
+++ resolved
@@ -678,50 +678,9 @@
         """
         self.workflow_widget = zoo_utils.WidgetWorkflowSelection(
             self.zoo_info["workflows"]
-<<<<<<< HEAD
-=======
         )
         display(self.workflow_widget)
 
-    def process_zoo_classifications(self):
-        """
-        It samples subjects from the workflows selected, populates the subjects db,
-        sample the classifications from the workflows of interest,
-        process them and saves them to the Zooniverse attribute of the project processor
-
-        """
-
-        # Retrieve a subset of the subjects from the workflows of interest and
-        # populate the sql subjects table
-        zoo_utils.sample_subjects_from_workflows(
-            project=self.project,
-            db_connection=self.db_connection,
-            workflow_widget_checks=self.workflow_widget.checks,
-            workflows_df=self.zoo_info["workflows"],
-            subjects_df=self.zoo_info["subjects"],
-        )
-
-        # Make sure all the classifications have existing subjects,
-        # Flatten the classifications provided the cit. scientists
-        self.processed_zoo_classifications = zoo_utils.process_zoo_classifications(
-            project=self.project,
-            db_connection=self.db_connection,
-            csv_paths=self.csv_paths,
-            classifications_data=self.zoo_info["classifications"],
-            subject_type=self.workflow_widget.checks["Subject type: #0"],
-        )
-
-    def aggregate_zoo_classifications(self, agg_params):
-        self.aggregated_zoo_classifications = zoo_utils.aggregate_classifications(
-            self.project,
-            self.processed_zoo_classifications,
-            self.workflow_widget.checks["Subject type: #0"],
-            agg_params,
->>>>>>> 52c859a0
-        )
-        display(self.workflow_widget)
-
-<<<<<<< HEAD
     def process_zoo_classifications(self):
         """
         It samples subjects from the workflows selected, populates the subjects db,
@@ -759,8 +718,7 @@
             agg_params,
         )
 
-=======
->>>>>>> 52c859a0
+
     def extract_zoo_frames(self, n_frames_subject: int = 3, subsample_up_to: int = 100):
         self.aggregated_zoo_classifications = zoo_utils.extract_frames_for_zoo()
 
@@ -983,7 +941,6 @@
             self.project,
             self.db_connection,
             class_df,
-<<<<<<< HEAD
             self.csv_paths,
             classified_by,
             self.zoo_info,
@@ -992,10 +949,6 @@
         # Download the processed classifications as a csv file
         csv_filename = (
             self.project.Project_name + str(datetime.date.today()) + "occurrence.csv"
-=======
-            classified_by,
-            self.zoo_info,
->>>>>>> 52c859a0
         )
         occurrence_df.to_csv(csv_filename, index=False)
 
