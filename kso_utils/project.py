--- conflicted
+++ resolved
@@ -179,10 +179,6 @@
             )
             for i in local_dfs
         ]
-<<<<<<< HEAD
-=======
-
->>>>>>> 8d413999
 
     def choose_workflows(self, generate_export: bool = False):
         self.set_zoo_info(generate_export=generate_export)
@@ -287,13 +283,9 @@
         :return: meta_df, range_rows, range_columns
         """
         meta_df, range_rows, range_columns = kso_widgets.select_sheet_range(
-<<<<<<< HEAD
             project=self.project,
             orig_csv=f"local_{meta_key}_csv",
             csv_paths=self.csv_paths,
-=======
-            project=self.project, orig_csv=f"local_{meta_key}_csv", csv_paths=self.csv_paths
->>>>>>> 8d413999
         )
         return meta_df, range_rows, range_columns
 
