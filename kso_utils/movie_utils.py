# base imports
import sys
import os
import cv2
import logging
import subprocess
import urllib
import unicodedata
import pandas as pd
import numpy as np
from pathlib import Path
from tqdm import tqdm
from urllib.request import pathname2url
from IPython.display import HTML

# util imports
from kso_utils.project_utils import Project

# Logging
logging.basicConfig()
logging.getLogger().setLevel(logging.INFO)


# Function to prevent issues with Swedish characters
# Converting the Swedish characters ä and ö to utf-8.
def unswedify(string: str):
    """Convert ä and ö to utf-8"""
    return (
        string.encode("utf-8")
        .replace(b"\xc3\xa4", b"a\xcc\x88")
        .replace(b"\xc3\xb6", b"o\xcc\x88")
        .decode("utf-8")
    )


# Function to prevent issues with Swedish characters
def reswedify(string: str):
    """Convert ä and ö to utf-8"""
    return (
        string.encode("utf-8")
        .replace(b"a\xcc\x88", b"\xc3\xa4")
        .replace(b"o\xcc\x88", b"\xc3\xb6")
        .decode("utf-8")
    )


def get_fps_duration(movie_path: str):
    """
    This function takes the path (or url) of a movie and returns its fps and duration information

    :param movie_path: a string containing the path (or url) where the movie of interest can be access from
    :return: Two integers, the fps and duration of the movie
    """
    cap = cv2.VideoCapture(movie_path)
    fps = cap.get(cv2.CAP_PROP_FPS)
    frame_count = int(cap.get(cv2.CAP_PROP_FRAME_COUNT))

    # Roadblock to prevent issues with missing movies
    if int(frame_count) | int(fps) == 0:
        raise ValueError(
            f"{movie_path} doesn't have any frames, check the path/link is correct."
        )
    else:
        duration = frame_count / fps

    return fps, duration


def get_movie_path(
    f_path: str, 
    project: Project, 
    server_connection: dict = None
):
    """
    Function to get the path (or url) of a movie

    :param f_path: string with the original path of a movie
    :param project: the project object
    :param server_connection: a dictionary with the connection to the server
    :return: a string containing the path (or url) where the movie of interest can be access from

    """
    if project.server == "AWS":
        # Generate presigned url
        movie_url = server_connection["client"].generate_presigned_url(
            "get_object",
            Params={"Bucket": project.bucket, "Key": f_path},
            ExpiresIn=86400,
        )
        return movie_url

    else:
        logging.error(f"Returning the fpath {f_path}")
        return f_path


def movies_in_movie_folder(
    project: Project, 
    db_connection, 
    server_connection: dict
):
    """
    This function uses the project information and the database information, and returns
    a dataframe of the movies in the "movie_folder".

    :param project: the project object
    :param server_connection: a dictionary with the connection to the server
    :param db_connection: SQL connection object
    :return: A dataframe with the following columns (index, movie_id, fpath, exists, filename_ext)

    """

    from kso_utils.server_utils import get_snic_files, get_matching_s3_keys

    # Retrieve the list of local movies available
    if project.server == "LOCAL":
        logging.info("Retrieving movies that are available locally")
        # Read the movie files from the movie_path folder
        local_files = os.listdir(project.movie_folder)
        available_movies_list = [
            filename
            for filename in local_files
            if filename.endswith(get_movie_extensions())
        ]

        # Save the list of movies as a pd df
        mov_folder_df = pd.Series(available_movies_list, name="fpath").to_frame()

    # Retrieve the list of movies available in AWS
    elif project.server == "AWS":
        logging.info("Retrieving movies that are available in AWS")
        # List all the movies available from the S3 bucket
        available_movies_list = get_matching_s3_keys(
            client=server_connection["client"],
            bucket=project.bucket,
            suffix=get_movie_extensions(),
        )

        # Save the list of movies as a pd df
        mov_folder_df = pd.Series(available_movies_list, name="fpath").to_frame()

    # Retrieve the list of movies available in Wildlife.ai
    elif project.server == "TEMPLATE":
        # Combine wildlife.ai storage and filenames of the movie examples
        available_movies_list = [
            "https://www.wildlife.ai/wp-content/uploads/2022/06/" + filename
            for filename in [f"movie_{i}.mp4" for i in range(1, 6)]
        ]

        # Save the list of movies as a pd df
        mov_folder_df = pd.Series(available_movies_list, name="fpath").to_frame()

    # Retrieve the list of movies available in SNIC
    elif project.server == "SNIC":
        if "client" in server_connection:
            mov_folder_df = get_snic_files(
                client=server_connection["client"],
                folder=project.movie_folder,
            )
        else:
            logging.error("No database connection could be established.")
            return pd.DataFrame(columns=["filename"])

    else:
        raise ValueError("The server type you selected is not currently supported.")

    return mov_folder_df


def retrieve_movie_info_from_server(
    project: Project, 
    db_connection, 
    server_connection: dict
):
    """
    This function uses the project information and the database information, and returns a dataframe with the
    movie information

    :param project: the project object
    :param server_connection: a dictionary with the connection to the server
    :param db_connection: SQL connection object
    :return: A dataframe with the following columns (index, movie_id, fpath, exists, filename_ext)

    """

    if not server_connection and not project.server == "LOCAL":
        raise ValueError(
            "There is no information to connect to the server with the movies."
        )

    # Create a dataframe of the movies in the "movie_folder"
    mov_folder_df = movies_in_movie_folder(project, db_connection, server_connection)

    from kso_utils.db_utils import get_df_from_db_table

    # Temporarily retrieve the movies info from the db
    movies_df = get_df_from_db_table(conn=db_connection, table_name="movies")

    # Query info about the movie of interest
    movies_df = movies_df.rename(columns={"id": "movie_id"})

    if project.server == "SNIC":
        # Find closest matching filename (may differ due to Swedish character encoding)
        parsed_url = urllib.parse.urlparse(movies_df["fpath"].iloc[0])

        def get_match(string, string_options):
            normalized_string = unicodedata.normalize("NFC", string)
            for s in string_options:
                normalized_s = unicodedata.normalize("NFC", s)
                if normalized_string == normalized_s:
                    return s
            return None

        # If there is a url or filepath directly, use the full path instead of the filename
        if os.path.isdir(movies_df["fpath"].iloc[0]) or (
            parsed_url.scheme and parsed_url.netloc
        ):
            movies_df["fpath"] = movies_df["fpath"].apply(
                lambda x: get_match(x, server_df["fpath"].unique()),
                1,
            )

    # Merge the server path to the filepath
    all_movies_df = movies_df.merge(
        mov_folder_df,
        on=["fpath"],
        how="outer",
        indicator=True,
    )

    # Select only movies without information in the movies.csv
    no_info_movies_df = all_movies_df[all_movies_df["_merge"] == "right_only"].copy()

    # Select only movies without information in the movies.csv
    no_available_movies_df = all_movies_df[
        all_movies_df["_merge"] == "left_only"
    ].copy()

    # Check that movies can be mapped
    all_movies_df["exists"] = np.where(all_movies_df["_merge"] == "both", True, False)

    # Drop _merge columns to match sql schema
    all_movies_df = all_movies_df.drop("_merge", axis=1)

    # Select only those that can be mapped
    available_movies_df = all_movies_df[all_movies_df["exists"]].copy()

    # Create a filename with ext column
    available_movies_df["filename_ext"] = available_movies_df["fpath"].apply(
        lambda x: x.split("/")[-1], 1
    )

    # log the available movies
<<<<<<< HEAD
    n_movies = movies_df.shape[0]
=======
    n_movies = len(movies_df)
>>>>>>> 52c859a0
    n_available_movies = available_movies_df.shape[0]

    if n_movies == n_available_movies:
        logging.info(f"All {n_movies} movies are mapped from the server")

    else:
<<<<<<< HEAD
        logging.info(
            f"{n_available_movies} out of {n_movies} movies are available."
            f"The missing movies are: {no_available_movies_df.fpath.unique()}"
=======
        df_all = movies_df.merge(
            available_movies_df, on=["filename"], how="left", indicator=True
        )
        unavailable_movies = df_all[df_all["_merge"] == "left_only"]["filename"]

        logging.info(
            f"{n_movies} out of {n_movies} movies are available."
            f"The missing movies are: {unavailable_movies.unique()}"
>>>>>>> 52c859a0
        )

    return available_movies_df, no_available_movies_df, no_info_movies_df


# Function to preview underwater movies
def preview_movie(
    project: Project,
    available_movies_df: pd.DataFrame,
    movie_i: str,
    server_connection: dict,
):
    """
    It takes a movie filename and returns a HTML object that can be displayed in the notebook

    :param project: the project object
    :param available_movies_df: a dataframe with all the movies in the database
    :param movie_i: the filename of the movie you want to preview
    :param server_connection: a dictionary with the connection to the server
    :return: A tuple of two elements:
        1. HTML object
        2. Movie path
    """

    # Select the movie of interest
    movie_selected = available_movies_df[
        available_movies_df["filename"] == movie_i
    ].reset_index(drop=True)
    movie_selected_view = movie_selected.T
    movie_selected_view.columns = ["Movie summary"]

    # Make sure only one movie is selected
    if len(movie_selected.index) > 1:
        logging.info(
            "There are several movies with the same filename. This should be fixed!"
        )
        return None

    else:
        # Generate temporary path to the movie select
        if project.server == "SNIC":
            movie_path = get_movie_path(
                project=project,
                f_path=movie_selected["fpath"].values[0],
                server_connection=server_connection,
            )
            url = (
                "https://portal.c3se.chalmers.se/pun/sys/dashboard/files/fs/"
                + pathname2url(movie_path)
            )
        else:
            url = get_movie_path(
                project=project,
                f_path=movie_selected["fpath"].values[0],
                server_connection=server_connection,
            )
            movie_path = url
        html_code = f"""<html>
                <div style="display: flex; justify-content: space-around; align-items: center">
                <div>
                  <video width=500 controls>
                  <source src={url}>
                  </video>
                </div>
                <div>{movie_selected_view.to_html()}</div>
                </div>
                </html>"""
        return HTML(html_code), movie_path


def check_movie_uploaded(
    project: Project, 
    db_connection,
    movie_i: str
):
    """
    This function takes in a movie name and a dictionary containing the path to the database and returns
    a boolean value indicating whether the movie has already been uploaded to Zooniverse

    :param project: the project object
    :param movie_i: the name of the movie you want to check
    :type movie_i: str
    :param db_connection: SQL connection object
    """
    from kso_utils.db_utils import get_df_from_db_table

    # Query info about the clip subjects uploaded to Zooniverse from the db
    subjects_df = get_df_from_db_table(conn=db_connection, table_name="subjects")

    # Select only columns of interest
    subjects_df = subjects_df[
        [
            "id",
            "subject_type",
            "filename",
            "clip_start_time",
            "clip_end_time",
            "movie_id",
        ]
    ]

    # Select only clip subjects
    subjects_df = subjects_df[subjects_df["subject_type"] == "clip"]

    # Save the video filenames of the clips uploaded to Zooniverse
    videos_uploaded = subjects_df.filename.dropna().unique()

    # Check if selected movie has already been uploaded
    already_uploaded = any(mv in movie_i for mv in videos_uploaded)

    if already_uploaded:
        clips_uploaded = subjects_df[subjects_df["filename"].str.contains(movie_i)]
        logging.info(f"{movie_i} has clips already uploaded.")
        logging.info(clips_uploaded.head())
    else:
        logging.info(f"{movie_i} has not been uploaded to Zooniverse yet")


# Function to extract selected frames from videos
def extract_frames(
    project: Project,
    server_connection: dict,
    df: pd.DataFrame,
    frames_folder: str,
):
    """
    Extract frames and save them in chosen folder.
    :param project: the project object
    :param server_connection: a dictionary with the connection to the server
    :param df: a dataframe of the frames to be extracted
    :param frames_folder: a string with the path of the folder to store the frames

    """

    # Set the filename of the frames
    df["frame_path"] = (
        frames_folder
        + df["filename"].astype(str)
        + "_frame_"
        + df["frame_number"].astype(str)
        + "_"
        + df["label"].astype(str)
        + ".jpg"
    )

    # Create the folder to store the frames if not exist
    if not os.path.exists(frames_folder):
        Path(frames_folder).mkdir(parents=True, exist_ok=True)
        # Recursively add permissions to folders created
        [os.chmod(root, 0o777) for root, dirs, files in os.walk(frames_folder)]

    for movie in df["fpath"].unique():
        url = get_movie_path(
            f_path=movie, project=project, server_connection=server_connection
        )

        if url is None:
            logging.error(f"Movie {movie} couldn't be found in the server.")
        else:
            # Select the frames to download from the movie
            key_movie_df = df[df["fpath"] == movie].reset_index()

            # Read the movie on cv2 and prepare to extract frames
            write_movie_frames(key_movie_df, url)

        logging.info("Frames extracted successfully")

    return df


def write_movie_frames(key_movie_df: pd.DataFrame, url: str):
    """
    Function to get a frame from a movie
    :param key_movie_df: a df with the information of the movie
    :param url: a string with the url of the movie

    """
    # Read the movie on cv2 and prepare to extract frames
    cap = cv2.VideoCapture(url)

    if cap.isOpened():
        # Get the frame numbers for each movie the fps and duration
        for index, row in tqdm(key_movie_df.iterrows(), total=key_movie_df.shape[0]):
            # Create the folder to store the frames if not exist
            if not os.path.exists(row["frame_path"]):
                cap.set(1, row["frame_number"])
                ret, frame = cap.read()
                if frame is not None:
                    cv2.imwrite(row["frame_path"], frame)
                    os.chmod(row["frame_path"], 0o777)
                else:
                    cv2.imwrite(row["frame_path"], np.zeros((100, 100, 3), np.uint8))
                    os.chmod(row["frame_path"], 0o777)
                    logging.info(
                        f"No frame was extracted for {url} at frame {row['frame_number']}"
                    )
    else:
        logging.info("Missing movie", url)


def get_movie_extensions():
    # Specify the formats of the movies to select
    return tuple(["wmv", "mpg", "mov", "avi", "mp4", "MOV", "MP4"])


def convert_video(
    movie_path: str,
    movie_filename: str,
    fps_output: str,
    gpu_available: bool = False,
    compression: bool = False,
):
    """
    It takes a movie file path and a boolean indicating whether a GPU is available, and returns a new
    movie file path.

    :param movie_path: The local path- or url to the movie file you want to convert
    :type movie_path: str
    :param movie_filename: The filename of the movie file you want to convert
    :type movie_path: str
    :param gpu_available: Boolean, whether or not a GPU is available
    :type gpu_available: bool
    :param compression: Boolean, whether or not movie compression is required
    :type compression: bool
    :param fps_output: String, argument used to force integer fps for movies
    :type fps_output: str
    :return: The path to the converted video file.
    """
    from kso_utils.tutorials_utils import is_url

    # Set the name of the converted movie
    conv_filename = "conv_" + movie_filename

    # Check the movie is accessible locally
    if os.path.exists(movie_path):
        # Store the directory and filename of the movie
        movie_fpath = os.path.dirname(movie_path)
        conv_fpath = os.path.join(movie_fpath, conv_filename)

    # Check if the path to the movie is a url
    elif is_url(movie_path):
        # Specify the directory to store the converted movie
        conv_fpath = os.path.join(conv_filename)

    else:
        logging.error("The path to", movie_path, " is invalid")

    if gpu_available and compression:
        subprocess.call(
            [
                "ffmpeg",
                "-hwaccel",
                "cuda",
                "-hwaccel_output_format",
                "cuda",
                "-i",
                str(movie_path),
                "-filter:v",
                fps_output,
                "-c:v",
                "h264_nvenc",  # ensures correct codec
                "-crf",
                "22",  # compresses the video
                str(conv_fpath),
            ]
        )

    elif gpu_available and not compression:
        subprocess.call(
            [
                "ffmpeg",
                "-hwaccel",
                "cuda",
                "-hwaccel_output_format",
                "cuda",
                "-i",
                str(movie_path),
                "-filter:v",
                fps_output,
                "-c:v",
                "h264_nvenc",  # ensures correct codec
                str(conv_fpath),
            ]
        )

    elif not gpu_available and compression:
        subprocess.call(
            [
                "ffmpeg",
                "-i",
                str(movie_path),
                "-filter:v",
                fps_output,
                "-c:v",
                "h264",  # ensures correct codec
                "-crf",
                "22",  # compresses the video
                str(conv_fpath),
            ]
        )

    elif not gpu_available and not compression:
        subprocess.call(
            [
                "ffmpeg",
                "-i",
                str(movie_path),
                "-filter:v",
                fps_output,
                "-c:v",
                "h264",  # ensures correct codec
                str(conv_fpath),
            ]
        )
    else:
        raise ValueError(f"{movie_path} not modified")

    # Ensure open permissions on file (for now)
    os.chmod(conv_fpath, 0o777)
    logging.info("Movie file successfully converted and stored locally.")
    return conv_fpath


def standarise_movie_format(
    project: Project,
    server_connection: dict,
    movie_path: str,
    movie_filename: str,
    f_path: str,
    gpu_available: bool = False,
):
    """
    This function reviews the movie metadata. If the movie is not in the correct format, frame rate or codec,
    it is converted using ffmpeg.

    :param project: the project object
    :param movie_path: The local path- or url to the movie file you want to convert
    :type movie_path: str
    :param movie_filename: The filename of the movie file you want to convert
    :type movie_filename: str
    :param f_path: The server or storage path of the original movie you want to convert
    :type f_path: str
    :param gpu_available: Boolean, whether or not a GPU is available
    :type gpu_available: bool
    """

    from kso_utils.tutorials_utils import is_url
    from kso_utils.server_utils import upload_file_server

    ##### Check movie format ######
    ext = Path(movie_filename).suffix

    # Set video convertion to false as default
    convert_video_T_F = False

    if not ext.lower() == ".mp4":
        logging.info(f"Extension of {movie_filename} not supported.")
        # Set conversion to True
        convert_video_T_F = True

    ##### Check frame rate #######
    cap = cv2.VideoCapture(movie_path)
    fps = cap.get(cv2.CAP_PROP_FPS)

    if not float(fps).is_integer():
        logging.info(
            f"Variable frame rate {float(fps)} of {movie_filename} not supported."
        )
        # Set conversion to True
        convert_video_T_F = True

    ##### Check codec info ########
    def get_fourcc(cap: cv2.VideoCapture) -> str:
        """Return the 4-letter string of the codec of a video."""
        return (
            int(cap.get(cv2.CAP_PROP_FOURCC))
            .to_bytes(4, byteorder=sys.byteorder)
            .decode()
        )

    codec = get_fourcc(cap)

    if not codec in ["h264", "avc1"]:
        logging.info(
            f"The codecs of {movie_filename} are not supported (only h264 is supported)."
        )
        # Set conversion to True
        convert_video_T_F = True

    ##### Check movie file #######
    ##### (not needed in Spyfish) #####
    # Create a list of the project where movie compression is not needed
    project_no_compress = ["Spyfish_Aotearoa"]

    if project.Project_name in project_no_compress:
        # Set movie compression to false
        compress_video = False

    else:
        # Check movie filesize in relation to its duration
        frame_count = int(cap.get(cv2.CAP_PROP_FRAME_COUNT))
        duration = frame_count / fps
        duration_mins = duration / 60

        # Check if the movie is accessible locally
        if os.path.exists(movie_path):
            # Store the size of the movie
            size = os.path.getsize(movie_path)

        # Check if the path to the movie is a url
        elif is_url(movie_path):
            # Store the size of the movie
            size = urllib.request.urlopen(movie_path).length

        else:
            logging.error(f"The path to {movie_path} is invalid")

        # Calculate the size:duration ratio
        sizeGB = size / (1024 * 1024 * 1024)
        size_duration = sizeGB / duration_mins

        if size_duration > 0.16:
            # Compress the movie if file size is too large
            logging.info(
                "File size of movie is too large (+5GB per 30 mins of footage)."
            )

            # Specify to compress the video
            compress_video = True
        else:
            # Set movie compression to false
            compress_video = False

    # Start converting/compressing video if movie didn't pass any of the checks
    if convert_video_T_F or compress_video:
        # Specify the desired fps of the movie
        fps_output = "fps=" + str(round(fps))

        conv_mov_path = convert_video(
            movie_path=movie_path,
            movie_filename=movie_filename,
            fps_output=fps_output,
            gpu_available=gpu_available,
            compression=compress_video,
        )

        # Upload the converted movie to the server
        upload_file_server(
            conv_mov_path=conv_mov_path,
            f_path=f_path,
            project=project,
            server_connection=server_connection,
        )

    else:
        logging.info(f"No modification needed for {movie_filename}")


def check_movies_meta(
    project: Project,
    csv_paths: dict,
    db_connection,
    available_movies_df: pd.DataFrame,
    no_info_movies_df: pd.DataFrame,
    server_connection: dict,
    review_method: str,
    gpu_available: bool = False,
):
    """
    > This function loads the csv with movies information, checks and updates missing info

    :param project: the project object
    :param db_connection: the sql connection to the db
    :param available_movies_df: a df with the information about the filepaths and "existance" of the movies
    :param csv_paths: a dictionary with the paths of the csv files with info to initiate the db
    :param server_connection: a dictionary with the connection to the server
    :param review_method: The method used to review the movies
    :param gpu_available: Boolean, whether or not a GPU is available
    """

    
     # Load the csv with movies information
    df = pd.read_csv(csv_paths["local_movies_csv"])   
    
    from kso_utils.db_utils import cols_rename_to_schema
    # Rename the project-specific column names
    # that match schema standard names
    df = cols_rename_to_schema(
        project=project,
        table_name="movies",
        df=df,
    )
    
    # Check all available movies in the server/storage have information in the movies.csv
    # Get a list of all the available movies
    if not no_info_movies_df.empty:
        logging.info(
            f"There are {no_info_movies_df.shape[0]} movies in the movie_folder"
            f" that are not in the movies.csv. Their paths are: {no_info_movies_df.fpath.unique()}"
        )

    # Add information about whether the movies are available in the movie_folder
    df_toreview = df.merge(
        available_movies_df[["fpath", "exists"]],
        on=["fpath"],
        how="left",
    )

    if df_toreview.exists.isnull().values.any():
        # Replace na with False
        df_toreview["exists"] = df_toreview["exists"].fillna(False)

        logging.warn(
            f"Only # {df_toreview[df_toreview['exists']].shape[0]} out of"
            f"# {df_toreview[~df_toreview['exists']].shape[0]} movies with missing information are available."
            f" Proceeding to retrieve information for only those {df_toreview[df_toreview['exists']].shape[0]} available movies."
        )

        # Select only available movies
        df_toreview = df_toreview[df_toreview["exists"]].reset_index(drop=True)

    if df_toreview.empty:
        logging.info("There are no movies available to review.")
        return

    else:
        if review_method.startswith("Advanced"):
            logging.info("Checking the format, frame rate and codec of the movies")

            # Convert movies to the right format, frame rate or codec and upload them to the project's server/storage
            [
                standarise_movie_format(
                    project=project,
                    server_connection=server_connection,
                    movie_path=get_movie_path(j, project, server_connection),
                    movie_filename=i,
                    f_path=j,
                    gpu_available=gpu_available,
                )
                for i, j in tqdm(
                    zip(df_toreview["filename"], df_toreview["fpath"]),
                    total=df_toreview.shape[0],
                )
            ]

            # Specify to check the fps
            check_fps = True

        if review_method.startswith("Basic"):
            # Check if fps or duration is missing from any movie
            if not df_toreview[["fps", "duration"]].isna().any().any():
                # Specify to not check the fps
                check_fps = False

            else:
                # Create a df with only those rows with missing fps/duration
                df_toreview = df_toreview[
                    df_toreview["fps"].isna() | df_toreview["duration"].isna()
                ].reset_index(drop=True)

                logging.info(
                    "There are empty entries for fps, duration and sampling information"
                )
                # Specify to check the fps
                check_fps = True

        if check_fps:
            logging.info("Checking the fps and duration of the movies")
            # Retrieve the path of the movie (wheter the local path or a url),
            # get the fps/duration and overwrite the existing fps and duration info
            df_toreview[["fps", "duration"]] = pd.DataFrame(
                [
                    get_fps_duration(get_movie_path(i, project, server_connection))
                    for i in tqdm(df_toreview["fpath"], total=df_toreview.shape[0])
                ],
                columns=["fps", "duration"],
            )

        # Check if there are missing sampling starts
        empty_sampling_start = df_toreview["sampling_start"].isna()

        # Check if there are missing sampling ends
        empty_sampling_end = df_toreview["sampling_end"].isna()

        # Fill out missing sampling start information
        if empty_sampling_start.any():
            df_toreview.loc[empty_sampling_start, "sampling_start"] = 0.0
            mov_list = df_toreview[empty_sampling_start].filename.unique()
            logging.info(f"Added sampling_start of the movies {mov_list}")

        # Fill out missing sampling end information
        if empty_sampling_end.any():
            df_toreview.loc[empty_sampling_end, "sampling_end"] = df_toreview["duration"]
            mov_list = df_toreview[empty_sampling_end].filename.unique()
            logging.info(f"Added sampling_end of the movies {mov_list}")

        # Prevent sampling end times longer than actual movies
        if (df_toreview["sampling_end"] > df_toreview["duration"]).any():
            mov_list = df_toreview[
                df_toreview["sampling_end"] > df_toreview["duration"]
            ].filename.unique()
            raise ValueError(
                f"The sampling_end times of the following movies are longer than the actual movies {mov_list}"
            )

        # if there have not been any changes, report that movies are OK, else update the csv files
        if (
            not check_fps
            and not empty_sampling_end.any()
            and not empty_sampling_start.any()
        ):
            logging.info(
                f"{df_toreview[df_toreview['exists']].shape[0]} available movies"
                f" have been checked and no action was required."
            )

            return

        else:
            # Add the missing info to the original df based on movie ids
            df.set_index("movie_id", inplace=True)
            df_toreview.set_index("movie_id", inplace=True)
            df.update(df_toreview)
            df.reset_index(drop=False, inplace=True)
            
            # Rename back the project-specific column names
            # that don't match schema standard names
            df = cols_rename_to_schema(
                project=project,
                table_name="movies",
                df=df,
                reverse_lookup=True,
            )

            # Save the updated df locally
            df.to_csv(csv_paths["local_movies_csv"], index=False)
            logging.info(f"The local movies.csv file has been updated")

            from kso_utils.server_utils import update_csv_server

            # Save the updated df in the server
            update_csv_server(
                project=project,
                csv_paths=csv_paths,
                server_connection=server_connection,
                orig_csv="server_movies_csv",
                updated_csv="local_movies_csv",
            )


def concatenate_local_movies(csv_paths):
    # concatenates the movies specified in the "go_pro_files" column
    # and saves them to fpath

    # Load the csv with movies information
    df = pd.read_csv(csv_paths["local_movies_csv"])

    # Select only the path of the folder
    df["Path"] = df["fpath"].str.rsplit("\\", n=1).str[0]

    # Set the go_pro_files column as a list
    df["go_pro_files"] = df["go_pro_files"].str.split(";")

    # Combine the path of the folder with the go_profiles inside the folder
    df["path_go_pros"] = df.apply(
        lambda row: [row["Path"] + "/" + str(s) for s in row["go_pro_files"]], axis=1
    )

    # Create an empty list to store the annotations
    rows_list = []

    # Loop through each classification submitted by the users
    for index, row in tqdm(df.iterrows(), total=df.shape[0]):
        # Start text file and list to keep track of the videos to concatenate
        textfile_name = "a_file.txt"
        textfile = open(textfile_name, "w")
        video_list = []

        for movie_i in sorted(row["path_go_pros"]):
            # Keep track of the videos to concatenate
            textfile.write("file '" + movie_i + "'" + "\n")
            video_list.append(movie_i)
        textfile.close()

        # Concatenate the files
        if os.path.exists(row["fpath"]):
            logging.info(
                f"{row['filename']} not concatenated because it already exists"
            )
        else:
            logging.info(f"Concatenating {row['filename']}")

            # Concatenate the videos
            subprocess.call(
                [
                    "ffmpeg",
                    "-f",
                    "concat",
                    "-safe",
                    "0",
                    "-i",
                    "a_file.txt",
                    "-c",
                    "copy",
                    row["fpath"],
                ]
            )

        logging.info(f"{row['filename']} concatenated successfully")

        # Delete the text file
        os.remove(textfile_name)


#         # Delete the go_pro_videos
#         for f in video_list:
#             os.remove(f)<|MERGE_RESOLUTION|>--- conflicted
+++ resolved
@@ -251,31 +251,17 @@
     )
 
     # log the available movies
-<<<<<<< HEAD
     n_movies = movies_df.shape[0]
-=======
-    n_movies = len(movies_df)
->>>>>>> 52c859a0
+
     n_available_movies = available_movies_df.shape[0]
 
     if n_movies == n_available_movies:
         logging.info(f"All {n_movies} movies are mapped from the server")
 
     else:
-<<<<<<< HEAD
         logging.info(
             f"{n_available_movies} out of {n_movies} movies are available."
             f"The missing movies are: {no_available_movies_df.fpath.unique()}"
-=======
-        df_all = movies_df.merge(
-            available_movies_df, on=["filename"], how="left", indicator=True
-        )
-        unavailable_movies = df_all[df_all["_merge"] == "left_only"]["filename"]
-
-        logging.info(
-            f"{n_movies} out of {n_movies} movies are available."
-            f"The missing movies are: {unavailable_movies.unique()}"
->>>>>>> 52c859a0
         )
 
     return available_movies_df, no_available_movies_df, no_info_movies_df
