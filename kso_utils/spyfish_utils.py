--- conflicted
+++ resolved
@@ -3,12 +3,9 @@
 import sqlite3
 import logging
 import pandas as pd
-<<<<<<< HEAD
-=======
 import numpy as np
 from tqdm import tqdm
 import subprocess
->>>>>>> 802758e4
 
 
 # Logging
