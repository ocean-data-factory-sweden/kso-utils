## Zooniverse utils

# base imports
import io
import re
import os
import getpass
import pandas as pd
import json
import logging
import numpy as np
import gdown
import datetime
import ffmpeg
import shutil
import sqlite3
from tqdm import tqdm
from panoptes_client import Panoptes, panoptes, Subject, SubjectSet
from panoptes_client import Project as zooProject
from ast import literal_eval
from pathlib import Path

# util imports
from kso_utils.project_utils import Project
<<<<<<< HEAD
from kso_utils.db_utils import add_db_info_to_df
=======
import kso_utils.db_utils as db_utils
import kso_utils.movie_utils as movie_utils
import kso_utils.server_utils as server_utils
from kso_utils.tutorials_utils import WidgetMaker
>>>>>>> f2ac7878

# Widget imports
from IPython.display import display
import ipywidgets as widgets


# Logging
logging.basicConfig()
logging.getLogger().setLevel(logging.INFO)

##########################
# General Zoo purpose functions
##########################


def zoo_credentials():
    zoo_user = getpass.getpass("Enter your Zooniverse user")
    zoo_pass = getpass.getpass("Enter your Zooniverse password")
    return zoo_user, zoo_pass


class AuthenticationError(Exception):
    pass


def connect_zoo_project(project: Project, zoo_cred=False):
    """
    It takes a project name as input, and returns a Zooniverse project object

    zoo_cred is an argument that can pass [username, password] to log in into zooniverse.
    This is used in the automatic tests in gitlab called autotests.py.
    when it is set to False, then the credentials are retrieved from the interacitve widget.

    :param project: the KSO project you are working
    :return: A Zooniverse project object.
    """
    if zoo_cred == False:
        # Save your Zooniverse user name and password.
        zoo_user, zoo_pass = zoo_credentials()
    else:
        zoo_user = zoo_cred[0]
        zoo_pass = zoo_cred[1]

    # Get the project-specific zooniverse number
    project_n = project.Zooniverse_number

    # Connect to the Zooniverse project
    zoo_project = auth_session(zoo_user, zoo_pass, project_n)

    logging.info("Connected to Zooniverse")

    return zoo_project


# Function to authenticate to Zooniverse
def auth_session(username: str, password: str, project_n: int):
    """
    It connects to the Zooniverse with your username and password, and then returns the project number
    you specify

    :param username: Your Zooniverse username
    :param password: your Zooniverse password
    :param project_n: The project number of the project you want to download data from
    :return: The project number of the koster lab
    """

    # Connect to Zooniverse with your username and password
    auth = Panoptes.connect(username=username, password=password)

    if not auth.logged_in:
        raise AuthenticationError("Your credentials are invalid. Please try again.")

    # Specify the project number of the koster lab
    try:
        project = zooProject(int(float(project_n)))
        return project
    except Exception as e:
        logging.error(e)


# Function to retrieve information from Zooniverse
def retrieve_zoo_info(
    project: Project,
    zoo_project,
    zoo_info: str,
    generate_export: bool = False,
):
    """
    This function retrieves the information of interest from Zooniverse and saves it as a pandas data
    frame

    :param project: the kso project object
    :param zoo_project: the Zooniverse project object
    :param zoo_info: a list of the info you want to retrieve from Zooniverse
    :type zoo_info: str
    :param generate_export: boolean determining whether to generate a new export and wait for it to be ready or to just download the latest export
    :return: A dictionary of dataframes.
    """

    # Create an empty dictionary to host the dfs of interest
    info_df = {}

    for info_n in zoo_info:
        logging.info(f"Retrieving {info_n} from Zooniverse")

        try:
            # Get the information of interest from Zooniverse
            if generate_export:
                try:
                    export = zoo_project.get_export(
                        info_n, generate=generate_export, wait=True, wait_timeout=1800
                    )
                except panoptes.PanoptesAPIException:
                    logging.error(
                        "Export generation time out, retrieving the last available information..."
                    )
                    export = zoo_project.get_export(info_n, generate=False)
            else:
                export = zoo_project.get_export(info_n, generate=generate_export)

            # Save the info as pandas data frame
            try:
                export_df = pd.read_csv(io.StringIO(export.content.decode("utf-8")))
            except pd.errors.ParserError:
                logging.error(
                    "Export retrieval time out, please try again in 1 minute or so."
                )
                export_df = {}
                return
        except:
            logging.info(
                "No connection with Zooniverse, retrieving template info from google drive."
            )
            if info_n == "classifications":
                url = "https://drive.google.com/file/d/1DvJ2nOrG32MR2D7faAJZXMNbEm_ra3rb/view?usp=sharing"
            if info_n == "subjects":
                url = "https://drive.google.com/file/d/18AWRPx3erL25IHekncgKfI_kXHFYAl8e/view?usp=sharing"
            if info_n == "workflows":
                url = "https://drive.google.com/file/d/1bZ6CSxJLxeoX8xVgMU7ZqL76RZDv-09A/view?usp=sharing"
            export = gdown.download(url, info_n + ".csv", quiet=False, fuzzy=True)
            export_df = pd.read_csv(export)

        if len(export_df) > 0:
            # If KSO deal with duplicated subjects
            if project.Project_name == "Koster_Seafloor_Obs":
                from kso_utils.koster_utils import (
                    clean_duplicated_subjects,
                    combine_annot_from_duplicates,
                )

                # Clear duplicated subjects
                if info_n == "subjects":
                    export_df = clean_duplicated_subjects(export_df, project)

                # Combine classifications from duplicated subjects to unique subject id
                if info_n == "classifications":
                    export_df = combine_annot_from_duplicates(export_df, project)

        else:
            raise ValueError(
                "The export is empty. This may be due to a "
                "request time out, please try again in 1 minute."
            )

        # Ensure subject_ids and workflow_ids match db format
        if info_n == "classifications":
            export_df["subject_ids"] = export_df["subject_ids"].astype(np.int64)

        if info_n == "subjects":
            # Ensure workflow_id is stored as an integer
            export_df["workflow_id"] = (
                export_df["workflow_id"].fillna(0).astype(np.int64)
            )

        # Add df to dictionary
        info_df[info_n] = export_df
        project.info_df = info_df
        logging.info(f"{info_n} retrieved successfully")

    return info_df


# Function to extract metadata from subjects
def extract_metadata(subj_df: pd.DataFrame):
    """
    The function extracts metadata from a pandas DataFrame and returns two separate DataFrames, one with
    the metadata flattened and one without the metadata.

    :param subj_df: A pandas DataFrame containing subject data, including metadata information in JSON
    format
    :type subj_df: pd.DataFrame
    :return: The function `extract_metadata` returns two dataframes: `subj_df` and `meta_df`. `subj_df`
    is the original input dataframe with the "metadata" and "index" columns dropped, and with the index
    reset. `meta_df` is a new dataframe that contains the flattened metadata information extracted from
    the "metadata" column of the input dataframe.
    """

    # Reset index of df
    subj_df = subj_df.reset_index(drop=True).reset_index()

    # Flatten the metadata information
    meta_df = pd.json_normalize(subj_df.metadata.apply(json.loads))

    # Drop metadata and index columns from original df
    subj_df = subj_df.drop(
        columns=[
            "metadata",
            "index",
        ]
    )

    return subj_df, meta_df


# Function to clean label (no non-alpha characters)
def clean_label(label_string: str):
    label_string = label_string.upper()
    label_string = label_string.replace(" ", "")
    pattern = r"[^A-Za-z0-9]+"
    cleaned_string = re.sub(pattern, "", label_string)
    return cleaned_string


##########################
# Workflow-specific functions
##########################


class WidgetWorkflowSelection(widgets.VBox):
    def __init__(self, workflows_df: pd.DataFrame):
        """
        The function creates a widget that allows the user to select which workflows to run

        :param workflows_df: the dataframe of workflows
        """

        # Estimate the maximum number of workflows available
        max_workflows = workflows_df.display_name.nunique()

        self.workflows_df = workflows_df
        self.widget_count = widgets.BoundedIntText(
            value=0,
            min=0,
            max=max_workflows,
            description="Number of workflows:",
            display="flex",
            flex_flow="column",
            align_items="stretch",
            style={"description_width": "initial"},
        )
        self.bool_widget_holder = widgets.HBox(
            layout=widgets.Layout(
                width="70%", display="inline-flex", flex_flow="row wrap"
            )
        )
        children = [
            self.widget_count,
            self.bool_widget_holder,
        ]
        self.widget_count.observe(self._add_bool_widgets, names=["value"])
        super().__init__(children=children)

    def _add_bool_widgets(self, widg):
        num_bools = widg["new"]
        new_widgets = []
        for _ in range(num_bools):
            from kso_utils.widgets import choose_workflows

            new_widget = choose_workflows(self.workflows_df)
            for wdgt in new_widget:
                wdgt.description = wdgt.description + f" #{_}"
            new_widgets.extend(new_widget)
        self.bool_widget_holder.children = tuple(new_widgets)

    @property
    def checks(self):
        return {w.description: w.value for w in self.bool_widget_holder.children}


def get_workflow_labels(
    workflow_df: pd.DataFrame, workflow_id: int, workflow_version: int
):
    """
    > This function takes a df of workflows of interest and retrieves the labels and common names of the choices cit scientists have in a survey task in Zooniverse.
    the function is a modified version of the 'get_workflow_info' function by @lcjohnso
    https://github.com/zooniverse/Data-digging/blob/6e9dc5db6f6125316616c4b04ae5fc4223826a25/scripts_GeneralPython/get_workflow_info.pybiological observations classified by citizen scientists, biologists or ML algorithms and returns a df of species occurrences to publish in GBIF/OBIS.
    :param workflow_df: df of the workflows of the Zooniverse project of interest,
    :param workflow_id: integer of the workflow id of interest,
    :param workflow_version: integer of the workflow version of interest.
    :return: a df with the common name and label of the annotations for the workflow.
    """
    # initialize the output
    workflow_info = {}

    # parse the tasks column as a json so we can work with it (it just loads as a string)
    workflow_df["tasks_json"] = [json.loads(q) for q in workflow_df["tasks"]]
    workflow_df["strings_json"] = [json.loads(q) for q in workflow_df["strings"]]

    # identify the row of the workflow dataframe we want to extract
    is_theworkflow = (workflow_df["workflow_id"] == workflow_id) & (
        workflow_df["version"] == workflow_version
    )

    # extract it
    theworkflow = workflow_df[is_theworkflow]

    # pandas is a little weird about accessing stuff sometimes
    # we should only have 1 row in theworkflow but the row index will be retained
    # from the full workflow_df, so we need to figure out what it is
    i_wf = theworkflow.index[0]

    # extract the tasks as a json
    tasks = theworkflow["tasks_json"][i_wf]
    strings = theworkflow["strings_json"][i_wf]

    workflow_info = tasks.copy()

    tasknames = workflow_info.keys()
    workflow_info["tasknames"] = tasknames

    # now that we've extracted the actual task names, add the first task
    workflow_info["first_task"] = theworkflow["first_task"].values[0]

    # now join workflow structure to workflow label content for each task

    for task in tasknames:
        # Create an empty dictionary to host the dfs of interest
        label_common_name_dict = {"commonName": [], "label": []}

        # Create an empty dictionary to host the dfs of interest
        label_common_name_dict = {"commonName": [], "label": []}
        for choice in workflow_info[task]["choices"]:
            label_common_name_dict["label"].append(choice)
            choice_name = strings[workflow_info[task]["choices"][choice]["label"]]
            label_common_name_dict["commonName"].append(choice_name)

        if task == "T0":
            break

    return pd.DataFrame.from_dict(label_common_name_dict)


##########################
# Classification-specific functions
##########################

### Flatten the classifications provided the cit. scientists


def process_zoo_classifications(
    project: Project,
    db_connection,
    csv_paths: dict,
    classifications_data: pd.DataFrame,
    subject_type: str,
):
    """
    This function takes in a dataframe of classifications and returns a dataframe of annotations.

    :param project: the project object
    :param db_connection: SQL connection object
    :param csv_paths: a dictionary with the paths of the csvs used to initiate the db
    :param classifications_data: the dataframe of classifications from the Zooniverse API
    :param subject_type: This is the type of subject you want to retrieve classifications for. This
           can be either "clip" or "frame"
    """

    ### Make sure all the classifications have existing subjects
    # Combine the classifications and subjects dataframes
    classes_df = add_db_info_to_df(
        project,
        db_connection,
        csv_paths,
        classifications_data,
        "subjects",
        "id, subject_type, filename, clip_start_time, clip_end_time, frame_exp_sp_id, frame_number, subject_set_id, classifications_count, retired_at, retirement_reason, https_location, movie_id",
    )

    # Exclude classifications with missing subjects
    # (often leaving only classifications from the
    # workflow of interest)
    classes_df = classes_df.dropna(subset=["subject_type"], how="any").reset_index(
        drop=True
    )

    # Report the number of classifications retrieved
    logging.info(
        f"{classes_df.shape[0]:,} Zooniverse classifications have been retrieved"
        f" from {classes_df.subject_ids.nunique():,} subjects"
    )

    ### Flatten the classifications provided the cit. scientists

    # Create an empty list to store the annotations
    rows_list = []

    # Loop through each classification submitted by the users
    for index, row in classes_df.iterrows():
        # Load annotations as json format
        annotations = json.loads(row["annotations"])

        # Process clip annotations
        if subject_type == "clip":
            # Select the information from the species identification task
            if project.Zooniverse_number == 9747:
                from kso_utils.koster_utils import process_clips_koster

                rows_list = process_clips_koster(
                    annotations, row["classification_id"], rows_list
                )

            # Check if the Zooniverse project is the Spyfish
            if project.Project_name == "Spyfish_Aotearoa":
                from kso_utils.spyfish_utils import process_clips_spyfish

                rows_list = process_clips_spyfish(
                    annotations, row["classification_id"], rows_list
                )

            # Process clips as the default method
            else:
                rows_list = process_clips_default(
                    annotations, row["classification_id"], rows_list
                )

        # Process frame classifications
        elif subject_type == "frame":
            # Select the information from all the labelled animals (e.g. task = T0)
            for ann_i in annotations:
                if ann_i["task"] == "T0":
                    if ann_i["value"] == []:
                        # Specify the frame was classified as empty
                        choice_i = {
                            "classification_id": row["classification_id"],
                            "x": None,
                            "y": None,
                            "w": None,
                            "h": None,
                            "label": "empty",
                        }
                        rows_list.append(choice_i)

                    else:
                        # Select each species annotated and flatten the relevant answers
                        for i in ann_i["value"]:
                            choice_i = {
                                "classification_id": row["classification_id"],
                                "x": int(i["x"]) if "x" in i else None,
                                "y": int(i["y"]) if "y" in i else None,
                                "w": int(i["width"]) if "width" in i else None,
                                "h": int(i["height"]) if "height" in i else None,
                                "label": str(i["tool_label"])
                                if "tool_label" in i
                                else None,
                            }
                            rows_list.append(choice_i)

        else:
            logging.error(f"The subject_type is not valid")

    # Specify the cols specific to each subject type
    if subject_type == "clip":
        subject_cols = ["first_seen", "how_many"]
    else:
        subject_cols = ["x", "y", "w", "h"]

    # Combine common columns for the flattened annotations with subject type specific
    annot_cols = ["classification_id", "label"]
    annot_cols.extend(subject_cols)

    # Create a data frame of the flatten annotations
    flat_annot_df = pd.DataFrame(rows_list, columns=annot_cols)

    # Ensure the empty cells are replace with NAN
    flat_annot_df[subject_cols] = (
        flat_annot_df[subject_cols]
        .astype(str)
        .apply(lambda x: x.str.strip())
        .replace("", np.nan)
    )

    # Ensure the subject type specific columns are numeric
    flat_annot_df[subject_cols] = flat_annot_df[subject_cols].astype("float64")

    ### Combine the flatten the classifications with the subject information

    # Add subject information to each annotation
    annot_df = pd.merge(
        flat_annot_df,
        classes_df.drop(columns=["annotations"]),
        how="left",
        on="classification_id",
    )

    # Specify relevant columns
    annot_cols.extend(
        [
            "https_location",
            "subject_type",
            "subject_ids",
            "workflow_id",
            "workflow_name",
            "workflow_version",
            "user_name",
            "filename",
            "clip_start_time",
            "clip_end_time",
            "frame_exp_sp_id",
            "frame_number",
            "movie_id",
            "classifications_count",
            "retired_at",
            "retirement_reason",
        ]
    )

    # Select only relevant columns
    annot_df = annot_df[annot_cols]

    # Report the number of annotations flattened
    logging.info(
        f"{annot_df.shape[0]:,} Zooniverse annotations have been flattened"
        f" from {annot_df.subject_ids.nunique():,} subjects"
    )

    return pd.DataFrame(annot_df)


def process_clips_default(annotations: pd.DataFrame, row_class_id, rows_list: list):
    """
    For each annotation, if the task is T0, then for each species annotated, flatten the relevant
    answers and save the species of choice, class and subject id.

    :param annotations: the list of annotations for a given subject
    :param row_class_id: the classification id
    :param rows_list: a list of dictionaries, each dictionary is a row in the output dataframe
    :return: A list of dictionaries, each dictionary containing the classification id, the label, the first seen time and the number of individuals.

    """

    for ann_i in annotations:
        if ann_i["task"] == "T0":
            # Select each species annotated and flatten the relevant answers
            for value_i in ann_i["value"]:
                choice_i = {}
                # If choice = 'nothing here', set follow-up answers to blank
                if value_i["choice"] == "NOTHINGHERE":
                    f_time = ""
                    inds = ""
                # If choice = species, flatten follow-up answers
                else:
                    answers = value_i["answers"]
                    for k in answers.keys():
                        if "EARLIESTPOINT" in k:
                            f_time = answers[k].replace("S", "")
                        if "HOWMANY" in k:
                            inds = answers[k]
                            # Deal with +20 fish options
                            if inds == "2030":
                                inds = "25"
                            if inds == "3040":
                                inds = "35"
                        elif "EARLIESTPOINT" not in k and "HOWMANY" not in k:
                            f_time, inds = None, None

                # Save the species of choice, class and subject id
                choice_i.update(
                    {
                        "classification_id": row_class_id,
                        "label": value_i["choice"],
                        "first_seen": f_time,
                        "how_many": inds,
                    }
                )

                rows_list.append(choice_i)

    return rows_list


def aggregate_classifications(
    project: Project,
    processed_classifications: pd.DataFrame,
    subject_type: str,
    agg_params: list,
):
    """
    We take the processed citizen scientits classifications and
    aggregated them based on aggregration paramaeters

    :param df: the processed classifications dataframe
    :param subject_type: the type of subject, either "frame" or "clip"
    :param agg_params: list of parameters for the aggregation
    :return: the aggregated classifications classifications.
    """

    # Check if we have the right number of parameters for the type of subject
    if subject_type == "clip":
        subject_parameters = 2
    elif subject_type == "frame":
        subject_parameters = 5

    if not len(agg_params) == subject_parameters:
        logging.error("Incorrect agg_params length for subject type")
        return

    logging.info("Aggregating the classifications")

    # We take the processed_classifications and aggregate them.
    if subject_type == "frame":
        # Get the aggregation parameters
        agg_users, min_users, agg_obj, agg_iou, agg_iua = [i.value for i in agg_params]

        # Report selected parameters
        logging.info(
            f"Aggregation parameters are: Agg. threshold "
            f"{agg_users} "
            f"Min. users "
            f"{min_users} "
            f"Obj threshold "
            f"{agg_obj} "
            f"IOU "
            f"{agg_iou} "
            f"Int. agg. "
            f"{agg_iua} "
        )

        # Aggregate frames based on volunteer consensus of the labels
        agg_labels_df = aggregate_labels(
            processed_classifications, agg_users, min_users
        )

        # Get rid of the "empty" labels if other species are among the volunteer consensus
        agg_labels_df = agg_labels_df[
            ~((agg_labels_df["class_n_agg"] > 1) & (agg_labels_df["label"] == "empty"))
        ]

        # Select frames aggregated only as empty (to add them later)
        empty_class_df = agg_labels_df[agg_labels_df["label"] == "empty"]

        # Temporary exclude frames already aggregated as empty
        agg_labels_df = agg_labels_df[
            ~agg_labels_df["classification_id"].isin(
                empty_class_df.classification_id.unique()
            )
        ]

        # Map the position of the annotation parameters
        col_list = list(agg_labels_df.columns)
        x_pos, y_pos, w_pos, h_pos, class_id_pos, subject_id_pos = (
            col_list.index("x"),
            col_list.index("y"),
            col_list.index("w"),
            col_list.index("h"),
            col_list.index("classification_id"),
            col_list.index("subject_ids"),
        )

        # Get prepared annotations
        new_rows = []

        # Specify the cols to group the annotations by
        group_cols = ["subject_ids", "label"]

        # loop through each group and estimate the overlapped annotations
        for name, group in agg_labels_df.groupby(group_cols):
            subj_id, label = name
            total_users = agg_labels_df[
                (agg_labels_df.subject_ids == subj_id) & (agg_labels_df.label == label)
            ]["user_name"].nunique()

            # Filter bboxes using IOU metric (essentially a consensus metric)
            # Keep only bboxes where mean overlap exceeds this threshold
            from kso_utils.frame_utils import filter_bboxes

            indices, new_group = filter_bboxes(
                total_users=total_users,
                users=[i[class_id_pos] for i in group.values],
                bboxes=[
                    np.array([i[x_pos], i[y_pos], i[w_pos], i[h_pos]])
                    for i in group.values
                ],
                obj=agg_obj,
                eps=agg_iou,
                iua=agg_iua,
            )

            subject_ids = [i[subject_id_pos] for i in group.values[indices]]

            for ix, box in zip(subject_ids, new_group):
                new_rows.append(
                    (
                        label,
                        ix,
                    )
                    + tuple(box)
                )

        # Specify the names of the relevant columns for the agggregated df
        cols_agg_class_df = [
            "label",
            "subject_ids",
            "x",
            "y",
            "w",
            "h",
        ]

        # Combine the new rows into a df
        agg_class_df = pd.DataFrame(
            new_rows,
            columns=cols_agg_class_df,
        )

        # Clear some weird labels
        agg_class_df["label"] = agg_class_df["label"].apply(
            lambda x: x.split("(")[0].strip()
        )

        # Select only relevant columns from the empty df
        empty_class_df = empty_class_df[cols_agg_class_df]

        # Add the frames aggregated as "empty"
        agg_class_df = pd.concat([agg_class_df, empty_class_df])

        # Specify the columns from the processed_classifications to drop
        # to avoid duplicates
        cols_processed_classifications = [
            x for x in cols_agg_class_df if x != "subject_ids"
        ]

        # temporarily drop the unnecessary cols from the processed classifications
        temp_processed_classifications = processed_classifications.drop(
            columns=cols_processed_classifications
        )

        # Add the subject,site,movie.. info related to the subject id
        # from the processed classifications
        agg_class_df = agg_class_df.merge(
            temp_processed_classifications, on="subject_ids"
        )

    else:
        # Get the aggregation parameters
        if not isinstance(agg_params, list):
            agg_users, min_users = [i.value for i in agg_params]
        else:
            agg_users, min_users = agg_params

        # Aggregate clips based on their labels
        agg_class_df = aggregate_labels(processed_classifications, agg_users, min_users)

    # Drop unnecessary columns
    agg_class_df = agg_class_df.drop(columns=["classification_id", "user_name"])

    # Keep only one raw per subject and label
    agg_class_df = agg_class_df.drop_duplicates()

    logging.info(
        f"{agg_class_df.shape[0]}"
        " classifications aggregated out of "
        f"{processed_classifications.subject_ids.nunique()}"
        " unique subjects available"
    )

    return agg_class_df


def aggregate_labels(
    processed_classifications: pd.DataFrame, agg_users: float, min_users: int
):
    """
    > This function takes a dataframe of classifications and returns a dataframe of classifications that
    have been filtered by the number of users that classified each subject and the proportion of users
    that agreed on their annotations

    :param processed_classifications: the dataframe of all the classifications
    :param agg_users: the proportion of users that must agree on a classification for it to be included
           in the final dataset
    :param min_users: The minimum number of users that must have classified a subject for it to be
           included in the final dataset
    :return: a dataframe with the aggregated labels.
    """
    # Calculate the number of users that classified each subject
    processed_classifications["n_users"] = processed_classifications.groupby(
        "subject_ids"
    )["classification_id"].transform("nunique")

    # Select classifications with at least n different user classifications
    processed_classifications = processed_classifications[
        processed_classifications.n_users >= min_users
    ].reset_index(drop=True)

    # Calculate the proportion of unique classifications (it can have multiple annotations) per subject
    processed_classifications["class_n"] = processed_classifications.groupby(
        ["subject_ids", "label"]
    )["classification_id"].transform("nunique")

    # Calculate the proportion of users that agreed on their annotations
    processed_classifications["aggreg"] = (
        processed_classifications.class_n / processed_classifications.n_users
    )

    # Select annotations based on agreement threshold
    agg_class_df = processed_classifications[
        processed_classifications.aggreg >= agg_users
    ].reset_index(drop=True)

    # Specify the columns to group by and calculate the median to
    # of the second where the animal/object is and number of animals
    list_cols_group = ["subject_ids", "label"]
    cols_median = ["how_many", "first_seen"]

    # If the df has columns to calculate the median (usually clips)
    if all(item in agg_class_df.columns for item in cols_median):
        # Prevent issues when trying to calculate the median of empty cells
        agg_class_df[cols_median] = agg_class_df[cols_median].fillna(0)

        # Extract the median of the second where the animal/object is and number of animals
        agg_class_df[cols_median] = (
            agg_class_df.groupby(list_cols_group, observed=True)[cols_median]
            .transform("median")
            .astype(int)
        )

    # Calculate the number of unique classifications aggregated per subject
    agg_class_df["class_n_agg"] = agg_class_df.groupby(["subject_ids"])[
        "label"
    ].transform("nunique")

    return agg_class_df


def add_subject_site_movie_info_to_class(
    project: Project,
    db_connection,
    csv_paths: dict,
    class_df: pd.DataFrame,
):
    """
    It takes a dataframe of clips or frames, and adds metadata about the site and project to it
    :param df: the dataframe with the media to upload
    :param project: the project object
    :param species_list: a list of the species that should be on the frames
    :param csv_paths: a dictionary with the paths of the csvs used to initiate the db
    :param class_df: a data frame with the classifications
    :param aggregated: a boolean value specifyin if the classifications are aggregated or not
    """

    # Combine the aggregated clips and movies dataframes
    class_df = add_db_info_to_df(
        project,
        db_connection,
        csv_paths,
        class_df,
        "movies",
        "id, created_on, fps, duration, sampling_start, sampling_end, author, site_id, fpath",
    )

    # Combine the aggregated clips and sites dataframes
    class_df = add_db_info_to_df(project, db_connection, csv_paths, class_df, "sites")

    return class_df


##########################
# Subject-specific functions
##########################

def get_workflow_ids(workflows_df: pd.DataFrame, workflow_names: list):
    # The function that takes a list of workflow names and returns a list of workflow
    # ids.
    return [
        workflows_df[workflows_df.display_name == wf_name].workflow_id.unique()[0]
        for wf_name in workflow_names
    ]

def get_classifications(
    project: Project,
    conn: sqlite3.Connection,
    workflow_dict: dict,
    workflows_df: pd.DataFrame,
    subj_type: str,
    class_df: pd.DataFrame,
):
    """
    It takes in a dictionary of workflows, a dataframe of workflows, the type of subject (frame or
    clip), a dataframe of classifications, the path to the database, and the project name. It returns a
    dataframe of classifications

    :param project: the project object
    :param conn: SQL connection object
    :param workflow_dict: a dictionary of the workflows you want to retrieve classifications for. The
        keys are the workflow names, and the values are the workflow IDs, workflow versions, and the minimum
        number of classifications per subject
    :type workflow_dict: dict
    :param workflows_df: the dataframe of workflows from the Zooniverse project
    :type workflows_df: pd.DataFrame
    :param subj_type: "frame" or "clip"
    :param class_df: the dataframe of classifications from the database
    :return: A dataframe with the classifications for the specified project and workflow.
    """

    names, workflow_versions = [], []
    for i in range(0, len(workflow_dict), 3):
        names.append(list(workflow_dict.values())[i])
        workflow_versions.append(list(workflow_dict.values())[i + 2])

    workflow_ids = get_workflow_ids(workflows_df, names)

    # Filter classifications of interest
    classes = []
    for id, version in zip(workflow_ids, workflow_versions):
        class_df_id = class_df[
            (class_df.workflow_id == id) & (class_df.workflow_version >= version)
        ].reset_index(drop=True)
        classes.append(class_df_id)
    classes_df = pd.concat(classes)

    # Add information about the subject
    # Query id and subject type from the subjects table
    subjects_df = db_utils.get_df_from_db_table(conn, "subjects")

    if subj_type == "frame":
        # Select only frame subjects
        subjects_df = subjects_df[subjects_df["subject_type"] == "frame"]

        # Select columns relevant for frame subjects
        subjects_df = subjects_df[
            [
                "id",
                "subject_type",
                "https_location",
                "filename",
                "frame_number",
                "movie_id",
            ]
        ]

    else:
        # Select only clip subjects
        subjects_df = subjects_df[subjects_df["subject_type"] == "clip"]

        # Select columns relevant for clip subjects
        subjects_df = subjects_df[
            [
                "id",
                "subject_type",
                "https_location",
                "filename",
                "clip_start_time",
                "movie_id",
            ]
        ]

    # Ensure id format matches classification's subject_id
    classes_df["subject_ids"] = classes_df["subject_ids"].astype("Int64")
    subjects_df["id"] = subjects_df["id"].astype("Int64")

    # Add subject information based on subject_ids
    classes_df = pd.merge(
        classes_df,
        subjects_df,
        how="left",
        left_on="subject_ids",
        right_on="id",
    )

    if classes_df[["subject_type", "https_location"]].isna().any().any():
        # Exclude classifications from missing subjects
        filtered_class_df = classes_df.dropna(
            subset=["subject_type", "https_location"], how="any"
        ).reset_index(drop=True)

        # Report on the issue
        logging.info(
            f"There are {(classes_df.shape[0]-filtered_class_df.shape[0])}"
            f" classifications out of {classes_df.shape[0]}"
            f" missing subject info. Maybe the subjects have been removed from Zooniverse?"
        )

        classes_df = filtered_class_df

    logging.info(
        f"{classes_df.shape[0]} Zooniverse classifications have been retrieved"
    )

    return classes_df

def populate_subjects(
    project: Project,
    server_connection: dict,
    db_connection,
    subjects: pd.DataFrame,
):
    """
    Populate the subjects table with the subject metadata
    :param project: the project object
    :param server_connection: A dictionary with the client and sftp_client
    :param subjects: the subjects dataframe
    :param db_connection: SQL connection object

    """

    # Check if the Zooniverse project is the KSO
    if not project.Project_name == "Koster_Seafloor_Obs":
        # Extract metadata from uploaded subjects
        subjects_df, subjects_meta = extract_metadata(subjects)

        # Combine metadata info with the subjects df
        subjects = pd.concat([subjects_df, subjects_meta], axis=1)

    else:
        from kso_utils.koster_utils import process_koster_subjects

        subjects = process_koster_subjects(subjects, db_connection)
        # Fix weird bug where Subject_type is used instead of subject_type for the column name for some clips
    #     if "Subject_type" in subjects.columns:
    #         subjects["subject_type"] = subjects[
    #             ["subject_type", "Subject_type"]
    #         ].apply(lambda x: x[1] if isinstance(x[1], str) else x[0], 1)
    #         subjects.drop(columns=["Subject_type"], inplace=True)

    #     # Create columns to match schema if they don't exist
    #     missing_cols = ["upl_seconds","#VideoFilename","#frame_number","#clip_length","movie_id"]
    #     for i in missing_cols:
    #         subjects[i] = subjects.get(i, np.nan)

    #     # Add a subject type if it is missing
    #     subjects["subject_type"] = subjects[["clip_start_time", "subject_type"]].apply(
    #         lambda x: "frame" if np.isnan(x[0]) else "clip", 1
    #     )
    #     # Remove clip subjects with no clip_start_time info (from different projects)
    #     subjects = subjects[
    #         ~(
    #             (subjects["subject_type"] == "clip")
    #             & (subjects["clip_start_time"].isna())
    #         )
    #     ]
    #     # Fix subjects where clip_start_time is not provided but upl_seconds is
    #     if "clip_start_time" in subjects.columns and "upl_seconds" in subjects.columns:
    #         subjects["clip_start_time"] = subjects[
    #             ["clip_start_time", "upl_seconds"]
    #         ].apply(lambda x: x[0] if not np.isnan(x[0]) else x[1], 1)

    # Check if the Zooniverse project is the Spyfish
    if project.Project_name == "Spyfish_Aotearoa":
        from kso_utils.spyfish_utils import process_spyfish_subjects

        # Process the spyfish movies
        subjects = process_spyfish_subjects(
            project, server_connection, subjects, db_connection
        )

    # Ensure that subject_ids are not duplicated by workflow
    subjects = subjects.drop_duplicates(subset="subject_id")

    # Rename columns that start with "#"
    hash_columns = {col: col.replace("#", "") for col in subjects.columns}

    # Rename columns to match the db format
    subjects = subjects.rename(columns=hash_columns)

    # Rename common non-standard column names
    rename_cols = {
        "subject_id": "id",
        "VideoFilename": "filename",
        "upl_seconds": "clip_start_time",
        "Subject_type": "subject_type",
    }

    # Rename columns to match the db format
    subjects = subjects.rename(columns=rename_cols)

    if "movie_id" not in subjects.columns:
        from kso_utils.db_utils import get_df_from_db_table

        ##### Match site code to name from movies sql and get movie_id to save it as "movie_id"
        # Query id and filenames from the movies table
        movies_df = get_df_from_db_table(db_connection, "movies")[["id", "filename"]]

        # Rename columns to match subject df
        movies_df = movies_df.rename(columns={"id": "movie_id"})

        # Reference the movienames with the id movies table
        subjects = pd.merge(subjects, movies_df, how="left", on="filename")

    if subjects["subject_type"].value_counts().idxmax() == "clip":
        # Calculate the clip_end_time
        subjects["clip_end_time"] = (
            subjects["clip_start_time"] + subjects["clip_length"]
        )

    elif subjects["subject_type"].value_counts().idxmax() == "frame":
        ##### Match 'ScientificName' to species id and save as column "frame_exp_sp_id"
        if "frame_exp_sp_id" in subjects.columns:
            from kso_utils.db_utils import get_df_from_db_table

            # Query id and sci. names from the species table
            species_df = get_df_from_db_table(db_connection, "species")[
                ["id", "scientificName"]
            ]

            # Rename columns to match subject df
            species_df = species_df.rename(columns={"id": "frame_exp_sp_id"})

            # Reference the expected species on the uploaded subjects
            subjects = pd.merge(
                subjects,
                species_df,
                how="left",
                on="frame_exp_sp_id",
            )

    else:
        right_types = ["frame", "clip"]

        # Count the number of rows to be excluded
        logging.info(
            f"{subjects[~subjects.subject_type.isin(right_types)].shape[0]}"
            f" subjects missing the right subject_type info"
        )

        # Select only rows with the right subject_type info
        subjects = subjects[subjects["subject_type"].isin(right_types)]

    # Extract the html location of the subjects
    subjects["https_location"] = subjects["locations"].apply(
        lambda x: literal_eval(x)["0"]
    )

    # Warn users if original movies can't be traced
    # back using the subject information
    if subjects.movie_id.isnull().values.any():
        # Store the classifications that don't have movie info
        movie_missing = subjects[subjects.movie_id.isnull()]

        # Report the number of classifications retrieved
        logging.info(
            f"The original movies of {movie_missing.id.nunique():,}"
            f" subjects couldn't be traced back, ensure the subject information"
            f" related to the orignal movie matches the information in the movies.csv,"
            #             f" The trouble subjects are: {movie_missing.id.unique()}"
            f" The trouble filename of the movies are: {movie_missing.filename.unique()}"
        )

    # Get the names required for the subject table
    from kso_utils.db_utils import get_column_names_db

    required_cols = list(get_column_names_db(db_connection, "subjects").values())

    # Convert lists to sets and find the difference
    difference = list(set(required_cols) - set(subjects.columns))

    if difference:
        logging.info(f"Creating empty values for the {difference} columns")
        # Create columns to match schema if they don't exist
        [subjects.__setitem__(i, subjects.get(i, np.nan)) for i in difference]

    # Set the subject columns in the right order
    subjects = subjects[required_cols]

    from kso_utils.db_utils import test_table, add_to_table, get_df_from_db_table

    # Test table validity
    test_table(subjects, "subjects", keys=["id"])

    # Add values to subjects
    add_to_table(
        conn=db_connection,
        table_name="subjects",
        values=[tuple(i) for i in subjects.values],
        num_fields=15,
    )

    ##### log how many subjects are in the db
    # Query id and subject type from the subjects table
    subjects_df = get_df_from_db_table(db_connection, "subjects")

    logging.debug(
        f"The subjects database has now a total of " f"{subjects_df.shape[0]} subjects"
    )


def sample_subjects_from_workflows(
    project: Project,
    server_connection: dict,
    db_connection,
    workflow_widget_checks,
    workflows_df: pd.DataFrame,
    subjects_df: pd.DataFrame,
):
    """
    Retrieve a subset of the subjects from the workflows of interest and
    populate the sql subjects table

    :param project: the project object
    :param server_connection: A dictionary with the client and sftp_client
    :param db_connection: SQL connection object
    :param workflow_widget_checks: the widget with information of the selected workflows
    :param workflows_df: dataframe with the project workflows information (retrieved from Zooniverse)
    :param subjects_df: dataframe with the project subjects information (retrieved from Zooniverse)

    """

    # Store the names of the workflows and their versions
    workflow_names, workflow_versions = [], []
    for i in range(0, len(workflow_widget_checks), 3):
        workflow_names.append(list(workflow_widget_checks.values())[i])
        workflow_versions.append(list(workflow_widget_checks.values())[i + 2])

    # Get the ids of the workflows of interest
    selected_zoo_workflows = [
        workflows_df[workflows_df.display_name == wf_name].workflow_id.unique()[0]
        for wf_name in workflow_names
    ]

    if not isinstance(selected_zoo_workflows, list):
        selected_zoo_workflows = literal_eval(selected_zoo_workflows)

    # Select only subjects from the workflows of interest
    subjects_series = subjects_df[
        subjects_df.workflow_id.isin(selected_zoo_workflows)
    ].copy()

    from kso_utils.db_utils import drop_table

    # Safely remove subjects table
    drop_table(conn=db_connection, table_name="subjects")

    if len(subjects_series) > 0:
        # Fill or re-fill subjects table
        populate_subjects(project, server_connection, db_connection, subjects_series)
    else:
        logging.error("No subjects to populate database from the workflows selected.")


##########################
# Upload clips functions
##########################


def set_zoo_clip_metadata(
    project: Project,
    generated_clipsdf: pd.DataFrame,
    sitesdf: pd.DataFrame,
    moviesdf: pd.DataFrame,
):
    """
    This function updates the dataframe of clips to be uploaded with
    metadata about the site and project

    :param project: the project object
    :param generated_clipsdf: a df with the information of the clips to be uploaded
    :param sitesdf: a df with the information of the sites of the project
    :param moviesdf: a df with the information of the movies of the project
    :return: upload_to_zoo, sitename, created_on

    """

    # Add spyfish-specific info
    if project.Project_name == "Spyfish_Aotearoa":
        # Rename the site columns to match standard cols names
        sitesdf = sitesdf.rename(columns={"schema_site_id": "id", "SiteID": "siteName"})

    # Rename the id column to match generated_clipsdf
    sitesdf = sitesdf.rename(columns={"id": "site_id", "siteName": "#siteName"})

    # Combine site info to the generated_clips df
    if "site_id" in generated_clipsdf.columns:
        upload_to_zoo = generated_clipsdf.merge(sitesdf, on="site_id")
        sitename = upload_to_zoo["#siteName"].unique()[0]
    else:
        raise ValueError("Sites table empty. Perhaps try to rebuild the initial db.")

    # Rename columns to match schema names
    # (fields that begin with “#” or “//” will never be shown to volunteers)
    # (fields that begin with "!" will only be available for volunteers on the Talk section, after classification)
    upload_to_zoo = upload_to_zoo.rename(
        columns={
            "id": "movie_id",
            "created_on": "#created_on",
            "clip_length": "#clip_length",
            "filename": "#VideoFilename",
            "clip_modification_details": "#clip_modification_details",
        }
    )

    # Convert datetime to string to avoid JSON seriazible issues
    upload_to_zoo["#created_on"] = upload_to_zoo["#created_on"].astype(str)
    created_on = upload_to_zoo["#created_on"].unique()[0]

    # Select only relevant columns
    upload_to_zoo = upload_to_zoo[
        [
            "movie_id",
            "clip_path",
            "upl_seconds",
            "#clip_length",
            "#created_on",
            "#VideoFilename",
            "#siteName",
            "#clip_modification_details",
        ]
    ]

    # Add information about the type of subject
    upload_to_zoo["Subject_type"] = "clip"

    # Add spyfish-specific info
    if project.Project_name == "Spyfish_Aotearoa":
        # Rename columns to match schema names
        sitesdf = sitesdf.rename(
            columns={
                "LinkToMarineReserve": "!LinkToMarineReserve",
            }
        )

        # Select only relevant columns
        sitesdf = sitesdf[["!LinkToMarineReserve", "#siteName", "ProtectionStatus"]]

        # Include site info to the df
        upload_to_zoo = upload_to_zoo.merge(sitesdf, on="#siteName")

    if project.Project_name == "Koster_Seafloor_Obs":
        # Rename columns to match schema names
        sitesdf = sitesdf.rename(
            columns={
                "decimalLatitude": "#decimalLatitude",
                "decimalLongitude": "#decimalLongitude",
                "geodeticDatum": "#geodeticDatum",
                "countryCode": "#countryCode",
            }
        )

        # Select only relevant columns
        sitesdf = sitesdf[
            [
                "siteName",
                "#decimalLatitude",
                "#decimalLongitude",
                "#geodeticDatum",
                "#countryCode",
            ]
        ]

        # Include site info to the df
        upload_to_zoo = upload_to_zoo.merge(
            sitesdf, left_on="#siteName", right_on="siteName"
        )

    # Prevent NANs on any column
    if upload_to_zoo.isnull().values.any():
        logging.info(
            f"The following columns have NAN values {upload_to_zoo.columns[upload_to_zoo.isna().any()].tolist()}"
        )

    logging.info(f"The metadata for the {upload_to_zoo.shape[0]} subjects is ready.")

    return upload_to_zoo, sitename, created_on


def upload_clips_to_zooniverse(
    project: Project,
    upload_to_zoo: pd.DataFrame,
    sitename: str,
    created_on: str,
):
    """
    It takes a dataframe of clips and metadata, creates a new subject set, and uploads the clips to
    Zooniverse

    :param upload_to_zoo: the dataframe of clips to upload
    :param sitename: the name of the site you're uploading clips from
    :param created_on: the date the clips were created
    :param project: the project object
    """

    # Estimate the number of clips
    n_clips = upload_to_zoo.shape[0]

    # Create a new subject set to host the clips
    subject_set = SubjectSet()
    subject_set_name = "clips_" + sitename + "_" + str(int(n_clips)) + "_" + created_on
    subject_set.links.project = project.Zooniverse_number
    subject_set.display_name = subject_set_name
    subject_set.save()

    logging.info(f"{subject_set_name} subject set created")

    # Save the df as the subject metadata
    subject_metadata = upload_to_zoo.set_index("clip_path").to_dict("index")

    # Upload the clips to Zooniverse (with metadata)
    new_subjects = []

    logging.info("Uploading subjects to Zooniverse")
    for clip_path, metadata in tqdm(
        subject_metadata.items(), total=len(subject_metadata)
    ):
        # Create a subject
        subject = Subject()

        # Add project info
        subject.links.project = project.Zooniverse_number

        # Add location of clip
        subject.add_location(clip_path)

        # Add metadata
        subject.metadata.update(metadata)

        # Save subject info
        subject.save()
        new_subjects.append(subject)

    # Upload all subjects
    subject_set.add(new_subjects)

    logging.info("Subjects uploaded to Zooniverse")


##########################
# Upload frames functions
##########################
def extract_frames_for_zoo(
    project: Project,
    species_list: list,
    zoo_info: dict,
    agg_df: pd.DataFrame,
    db_connection,
    server_connection,
    n_frames_subject,
    subsample_up_to,
):
    """
    > This function allows you to choose a species of interest, and then it will fetch a random
    sample of frames from the database for that species

    :param n_frames_subject: number of frames to fetch per subject, defaults to 3
    :type n_frames_subject: int (optional)
    :param subsample_up_to: If you have a lot of frames for a given species, you can subsample them.
           This parameter controls how many subjects you want to subsample to, defaults to 100
    :type subsample_up_to: int (optional)
    """

    # Roadblock to check if species list is empty
    if len(species_list) == 0:
        raise ValueError(
            "No species were selected. Please select at least one species before continuing."
        )
    
    # Match format of species name to Zooniverse labels
    species_names_zoo = [
        clean_label(species_name) for species_name in species_list
    ]

    # Select only aggregated classifications of species of interest
    sp_agg_df = agg_df[agg_df["label"].isin(species_names_zoo)]

    # Subsample up to n subjects per label
    if sp_agg_df["label"].value_counts().max() > subsample_up_to:
        logging.info(
            f"Subsampling up to {subsample_up_to} subjects of the species selected"
        )
        sp_agg_df = sp_agg_df.groupby("label").sample(subsample_up_to)

    # Get csv paths
    csv_paths = server_utils.download_init_csv(
            project, ["movies", "species", "photos", "surveys", "sites"], server_connection
        )

    # Combine the aggregated clips and subjects dataframes
    comb_df = db_utils.add_db_info_to_df(
        project=project,
        db_connection=db_connection,
        df=sp_agg_df,
        csv_paths=csv_paths,
        table_name="subjects",
        cols_interest="id, clip_start_time, movie_id",
    )

    # Identify the second of the original movie when the species first appears
    comb_df["first_seen_movie"] = comb_df["clip_start_time"] + comb_df["first_seen"]

    # Add information of the original movies associated with the subjects
    # (e.g. the movie that was clipped from)
    movies_df = movie_utils.retrieve_movie_info_from_server(
        project=project,
        server_connection=server_connection,
        db_connection=db_connection,
    )

    # Include movies' filepath and fps to the df
    comb_df = comb_df.merge(movies_df, on="movie_id", suffixes=('', '_df2'))

    # Prevent trying to extract frames from movies that are not accessible
    if len(comb_df[~comb_df.exists]) > 0:
        logging.error(
            f"There are {len(comb_df) - comb_df.exists.sum()} out of"
            "{len(frames_df)} subjects with original movies that are not accessible"
        )

    # Combine the aggregated clips and species dataframes
    comb_df = db_utils.add_db_info_to_df(
        project=project,
        db_connection=db_connection,
        df=comb_df,
        csv_paths=csv_paths,
        table_name="species",
        cols_interest="id, label, scientificName",
    )

    # Create a list with the frames to be extracted and save into frame_number column
    comb_df["frame_number"] = comb_df[["first_seen_movie", "fps"]].apply(
        lambda x: [
            int((x["first_seen_movie"] + j) * x["fps"]) for j in range(n_frames_subject)
        ],
        1,
    )

    # Reshape df to have each frame as rows
    lst_col = "frame_number"

    comb_df = pd.DataFrame(
        {
            col: np.repeat(comb_df[col].values, comb_df[lst_col].str.len())
            for col in comb_df.columns.difference([lst_col])
        }
    ).assign(**{lst_col: np.concatenate(comb_df[lst_col].values)})[
        comb_df.columns.tolist()
    ]

    # Drop unnecessary columns
    comb_df.drop(["subject_ids"], inplace=True, axis=1)

    # Check the frames haven't been uploaded to Zooniverse
    comb_df = check_frames_uploaded(project, comb_df)

    # Specify the temp location to store the frames
    if project.server == "SNIC":
        snic_path = "/mimer/NOBACKUP/groups/snic2021-6-9"
        folder_name = f"{snic_path}/tmp_dir/frames/"
        frames_folder = Path(folder_name, "_".join(species_list) + "_frames/")
    else:
        frames_folder = "_".join(species_list) + "_frames/"
        if len(frames_folder) > 260:
            curr = datetime.datetime.now().strftime('%Y-%m-%d_%H:%M:%S')
            frames_folder = f"{curr}_various_frames/"

    # Extract the frames from the videos, store them in the temp location
    # and save the df with information about the frames in the projectprocessor
<<<<<<< HEAD
    self.generated_frames = movie_utils.extract_frames(
        project=self.project,
=======
    generated_frames = movie_utils.extract_frames(
        project=project,
>>>>>>> f2ac7878
        server_connection=server_connection,
        df=comb_df,
        frames_folder=frames_folder,
    )
    return generated_frames


# Function to gather information of frames already uploaded to Zooniverse
def check_frames_uploaded(
    project: Project,
    frames_df: pd.DataFrame,
):
    from kso_utils.db_utils import create_connection

    db_connection = create_connection(project.db_path)
    # create a list of the species about to upload (scientificName)
    list_species = frames_df["scientificName"].unique()

    if project.server == "SNIC":
        # Get info of frames of the species of interest already uploaded
        if len(list_species) <= 1:
            uploaded_frames_df = pd.read_sql_query(
                f"SELECT movie_id, frame_number, \
            frame_exp_sp_id FROM subjects WHERE scientificName=='{list_species[0]}' AND subject_type='frame'",
                db_connection,
            )

        else:
            uploaded_frames_df = pd.read_sql_query(
                f"SELECT movie_id, frame_number, frame_exp_sp_id FROM subjects WHERE frame_exp_sp_id IN \
            {tuple(list_species)} AND subject_type='frame'",
                db_connection,
            )

        # Filter out frames that have already been uploaded
        if (
            len(uploaded_frames_df) > 0
            and not uploaded_frames_df["frame_number"].isnull().any()
        ):
            logging.info(
                "There are some frames already uploaded in Zooniverse for the species selected. \
                Checking if those are the frames you are trying to upload"
            )
            # Ensure that frame_number is an integer
            uploaded_frames_df["frame_number"] = uploaded_frames_df[
                "frame_number"
            ].astype(int)
            frames_df["frame_number"] = frames_df["frame_number"].astype(int)
            merge_df = (
                pd.merge(
                    frames_df,
                    uploaded_frames_df,
                    left_on=["movie_id", "frame_number"],
                    right_on=["movie_id", "frame_number"],
                    how="left",
                    indicator=True,
                )["_merge"]
                == "both"
            )

            # Exclude frames that have already been uploaded
            # trunk-ignore(flake8/E712)
            frames_df = frames_df[merge_df == False]
            if len(frames_df) == 0:
                logging.error(
                    "All of the frames you have selected are already uploaded."
                )
            else:
                logging.info(
                    "There are",
                    len(frames_df),
                    "frames with the species of interest not uploaded to Zooniverse yet.",
                )

        else:
            logging.info(
                "There are no frames uploaded in Zooniverse for the species selected."
            )

    return frames_df


# Function modify the frames
def modify_frames(
    project: Project,
    frames_to_upload_df: pd.DataFrame,
    species_i: list,
    modification_details: dict,
):
    server = project.server

    if len(species_i) == 0:
        species_i = ["custom_species"]

    # Specify the folder to host the modified frames
    if server == "SNIC":
        # Specify volume allocated by SNIC
        snic_path = "/mimer/NOBACKUP/groups/snic2021-6-9"
        folder_name = f"{snic_path}/tmp_dir/frames/"
        mod_frames_folder = Path(
            folder_name, "modified_" + "_".join(species_i) + "_frames/"
        )
    else:
        mod_frames_folder = "modified_" + "_".join(species_i) + "_frames/"
        if hasattr(project, "output_path"):
            mod_frames_folder = project.output_path + mod_frames_folder

    # Specify the path of the modified frames
    frames_to_upload_df["modif_frame_path"] = (
        mod_frames_folder
        + "_modified_"
        + frames_to_upload_df["frame_path"].apply(lambda x: os.path.basename(x))
    )

    # Remove existing modified clips
    if os.path.exists(mod_frames_folder):
        shutil.rmtree(mod_frames_folder)

    if len(modification_details.values()) > 0:
        # Save the modification details to include as subject metadata
        frames_to_upload_df["frame_modification_details"] = str(modification_details)

        # Create the folder to store the videos if not exist
        if not os.path.exists(mod_frames_folder):
            Path(mod_frames_folder).mkdir(parents=True, exist_ok=True)
            # Recursively add permissions to folders created
            [os.chmod(root, 0o777) for root, dirs, files in os.walk(mod_frames_folder)]

        #### Modify the clips###
        # Read each clip and modify them (showing a progress bar)
        for index, row in tqdm(
            frames_to_upload_df.iterrows(), total=frames_to_upload_df.shape[0]
        ):
            if not os.path.exists(row["modif_frame_path"]):
                # Set up input prompt
                init_prompt = f"ffmpeg.input('{row['frame_path']}')"
                full_prompt = init_prompt
                # Set up modification
                for transform in modification_details.values():
                    if "filter" in transform:
                        mod_prompt = transform["filter"]
                        full_prompt += mod_prompt
                # Setup output prompt
                crf_value = [
                    transform["crf"] if "crf" in transform else None
                    for transform in modification_details.values()
                ]
                crf_value = [i for i in crf_value if i is not None]

                if len(crf_value) > 0:
                    # Note: now using q option as crf not supported by ffmpeg build
                    crf_prompt = str(max([int(i) for i in crf_value]))
                    full_prompt += f".output('{row['modif_frame_path']}', q={crf_prompt}, pix_fmt='yuv420p')"
                else:
                    full_prompt += (
                        f".output('{row['modif_frame_path']}', q=20, pix_fmt='yuv420p')"
                    )
                # Run the modification
                try:
                    logging.info(full_prompt)
                    eval(full_prompt).run(capture_stdout=True, capture_stderr=True)
                    os.chmod(row["modif_frame_path"], 0o777)
                except ffmpeg.Error as e:
                    logging.info("stdout:", e.stdout.decode("utf8"))
                    logging.info("stderr:", e.stderr.decode("utf8"))
                    raise e

        logging.info("Frames modified successfully")

    else:
        # Save the modification details to include as subject metadata
        frames_to_upload_df["modif_frame_path"] = frames_to_upload_df["frame_path"]

    return frames_to_upload_df


# Function to set the metadata of the frames to be uploaded to Zooniverse
def set_zoo_frame_metadata(
    project: Project,
    db_connection,
    df: pd.DataFrame,
    species_list: list,
    csv_paths: dict,
):
    """
    It takes a dataframe of clips or frames, and adds metadata about the site and project to it

    :param df: the dataframe with the media to upload
    :param project: the project object
    :param species_list: a list of the species that should be on the frames
    :param csv_paths: a dictionary with the paths of the csvs used to initiate the db
    :return: upload_to_zoo, sitename, created_on
    """
    project_name = project.Project_name

    if not isinstance(df, pd.DataFrame):
        df = df.df

    if (
        "modif_frame_path" in df.columns
        and "no_modification" not in df["modif_frame_path"].values
    ):
        df["frame_path"] = df["modif_frame_path"]

    # Set project-specific metadata
    if project.Zooniverse_number == 9747 or 9754:
        df = add_db_info_to_df(
            project, db_connection, csv_paths, df, "sites", "id, siteName"
        )
        upload_to_zoo = df[
            [
                "frame_path",
                "frame_number",
                "species_id",
                "movie_id",
                "created_on",
                "siteName",
            ]
        ]

    elif project_name == "SGU":
        upload_to_zoo = df[["frame_path", "species_id", "filename"]]

    elif project_name == "Spyfish_Aotearoa":
        from kso_utils.spyfish_utils import spyfish_subject_metadata

        upload_to_zoo = spyfish_subject_metadata(df, csv_paths=csv_paths)
    else:
        logging.error("This project is not a supported Zooniverse project.")

    # Add information about the type of subject
    upload_to_zoo = upload_to_zoo.copy()
    upload_to_zoo.loc[:, "subject_type"] = "frame"
    upload_to_zoo = upload_to_zoo.rename(columns={"species_id": "frame_exp_sp_id"})

    # Check there are no empty values (prevent issues uploading subjects)
    if upload_to_zoo.isnull().values.any():
        logging.error(
            "There are some values missing from the data you are trying to upload."
        )

    return upload_to_zoo


# Function to upload frames to Zooniverse
def upload_frames_to_zooniverse(
    project: Project,
    upload_to_zoo: pd.DataFrame,
    species_list: list,
):
    """
    It takes a dataframe of frames, and upload it to Zooniverse

    :param df: the dataframe with the media to upload
    :param project: the project object
    :param species_list: a list of the species that should be on the frames
    :return: upload_to_zoo, sitename, created_on
    """

    # Retireve zooniverse project name and number
    project_name = project.Project_name
    project_number = project.Zooniverse_number

    # Estimate the number of frames
    n_frames = upload_to_zoo.shape[0]

    if project_name == "Koster_Seafloor_Obs":
        created_on = upload_to_zoo["created_on"].unique()[0]
        sitename = upload_to_zoo["siteName"].unique()[0]

        # Name the subject set
        subject_set_name = (
            "frames_"
            + str(int(n_frames))
            + "_"
            + "_".join(species_list)
            + "_"
            + sitename
            + "_"
            + created_on
        )

    elif project_name == "SGU":
        surveys_df = pd.read_csv(project.csv_paths["local_surveys_csv"])
        created_on = surveys_df["SurveyDate"].unique()[0]
        folder_name = os.path.split(
            os.path.dirname(upload_to_zoo["frame_path"].iloc[0])
        )[1]
        sitename = folder_name

        # Name the subject set
        subject_set_name = (
            "frames_"
            + str(int(n_frames))
            + "_"
            + "_".join(species_list)
            + "_"
            + sitename
            + "_"
            + created_on
        )

    else:
        # Name the subject for frames from multiple sites/movies
        subject_set_name = (
            "frames_"
            + str(int(n_frames))
            + "_"
            + "_".join(species_list)
            + datetime.date.today().strftime("_%d_%m_%Y")
        )

    # Create a new subject set to host the frames
    subject_set = SubjectSet()
    subject_set.links.project = project_number
    subject_set.display_name = subject_set_name
    subject_set.save()

    logging.info(subject_set_name, "subject set created")

    # Save the df as the subject metadata
    subject_metadata = upload_to_zoo.set_index("frame_path").to_dict("index")

    # Upload the clips to Zooniverse (with metadata)
    new_subjects = []

    logging.info("Uploading subjects to Zooniverse...")
    for frame_path, metadata in tqdm(
        subject_metadata.items(), total=len(subject_metadata)
    ):
        subject = Subject()

        subject.links.project = project_number
        subject.add_location(frame_path)

        logging.info(frame_path)
        subject.metadata.update(metadata)

        logging.info(metadata)
        subject.save()
        logging.info("Subject saved")
        new_subjects.append(subject)

    # Upload videos
    subject_set.add(new_subjects)
    logging.info("Subjects uploaded to Zooniverse")<|MERGE_RESOLUTION|>--- conflicted
+++ resolved
@@ -22,14 +22,11 @@
 
 # util imports
 from kso_utils.project_utils import Project
-<<<<<<< HEAD
 from kso_utils.db_utils import add_db_info_to_df
-=======
 import kso_utils.db_utils as db_utils
 import kso_utils.movie_utils as movie_utils
 import kso_utils.server_utils as server_utils
 from kso_utils.tutorials_utils import WidgetMaker
->>>>>>> f2ac7878
 
 # Widget imports
 from IPython.display import display
@@ -1582,13 +1579,8 @@
 
     # Extract the frames from the videos, store them in the temp location
     # and save the df with information about the frames in the projectprocessor
-<<<<<<< HEAD
-    self.generated_frames = movie_utils.extract_frames(
-        project=self.project,
-=======
     generated_frames = movie_utils.extract_frames(
         project=project,
->>>>>>> f2ac7878
         server_connection=server_connection,
         df=comb_df,
         frames_folder=frames_folder,
