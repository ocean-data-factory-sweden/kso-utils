--- conflicted
+++ resolved
@@ -21,10 +21,7 @@
 
 # util imports
 from kso_utils.project_utils import Project
-<<<<<<< HEAD
 from kso_utils.db_utils import add_db_info_to_df
-=======
->>>>>>> 52c859a0
 
 # Widget imports
 from IPython.display import display
@@ -238,8 +235,7 @@
     pattern = r"[^A-Za-z0-9]+"
     cleaned_string = re.sub(pattern, "", label_string)
     return cleaned_string
-<<<<<<< HEAD
-
+  
 
 ##########################
 # Workflow-specific functions
@@ -363,119 +359,9 @@
 ##########################
 # Classification-specific functions
 ##########################
-=======
-
-
-##########################
-# Workflow-specific functions
-##########################
-
-
-class WidgetWorkflowSelection(widgets.VBox):
-    def __init__(self, workflows_df: pd.DataFrame):
-        """
-        The function creates a widget that allows the user to select which workflows to run
-
-        :param workflows_df: the dataframe of workflows
-        """
-
-        # Estimate the maximum number of workflows available
-        max_workflows = workflows_df.display_name.nunique()
-
-        self.workflows_df = workflows_df
-        self.widget_count = widgets.BoundedIntText(
-            value=0,
-            min=0,
-            max=max_workflows,
-            description="Number of workflows:",
-            display="flex",
-            flex_flow="column",
-            align_items="stretch",
-            style={"description_width": "initial"},
-        )
-        self.bool_widget_holder = widgets.HBox(
-            layout=widgets.Layout(
-                width="70%", display="inline-flex", flex_flow="row wrap"
-            )
-        )
-        children = [
-            self.widget_count,
-            self.bool_widget_holder,
-        ]
-        self.widget_count.observe(self._add_bool_widgets, names=["value"])
-        super().__init__(children=children)
-
-    def _add_bool_widgets(self, widg):
-        num_bools = widg["new"]
-        new_widgets = []
-        for _ in range(num_bools):
-            from kso_utils.widgets import choose_workflows
-
-            new_widget = choose_workflows(self.workflows_df)
-            for wdgt in new_widget:
-                wdgt.description = wdgt.description + f" #{_}"
-            new_widgets.extend(new_widget)
-        self.bool_widget_holder.children = tuple(new_widgets)
-
-    @property
-    def checks(self):
-        return {w.description: w.value for w in self.bool_widget_holder.children}
-
-
-##########################
-# Classification-specific functions
-##########################
-
-from kso_utils.db_utils import add_db_info_to_df
-
-
-def process_zoo_classifications(
-    project: Project,
-    db_connection,
-    csv_paths: dict,
-    classifications_data: pd.DataFrame,
-    subject_type: str,
-):
-    """
-    This function takes in a dataframe of classifications and returns a dataframe of annotations.
-
-    :param project: the project object
-    :param db_connection: SQL connection object
-    :param csv_paths: a dictionary with the paths of the csvs used to initiate the db
-    :param classifications_data: the dataframe of classifications from the Zooniverse API
-    :param subject_type: This is the type of subject you want to retrieve classifications for. This
-           can be either "clip" or "frame"
-    """
-
-    ### Make sure all the classifications have existing subjects
-
-    # Combine the classifications and subjects dataframes
-    classes_df = add_db_info_to_df(
-        project,
-        db_connection,
-        csv_paths,
-        classifications_data,
-        "subjects",
-        "id, subject_type, filename, clip_start_time, clip_end_time, frame_exp_sp_id, frame_number, subject_set_id, classifications_count, retired_at, retirement_reason, https_location, movie_id",
-    )
-
-    # Exclude classifications with missing subjects
-    # (often leaving only classifications from the
-    # workflow of interest)
-    classes_df = classes_df.dropna(subset=["subject_type"], how="any").reset_index(
-        drop=True
-    )
-
-    # Report the number of classifications retrieved
-    logging.info(
-        f"{classes_df.shape[0]:,} Zooniverse classifications have been retrieved"
-        f" from {classes_df.subject_ids.nunique():,} subjects"
-    )
->>>>>>> 52c859a0
 
     ### Flatten the classifications provided the cit. scientists
 
-<<<<<<< HEAD
 def process_zoo_classifications(
     project: Project,
     db_connection,
@@ -645,135 +531,7 @@
 
     # Select only relevant columns
     annot_df = annot_df[annot_cols]
-=======
-    # Create an empty list to store the annotations
-    rows_list = []
-
-    # Loop through each classification submitted by the users
-    for index, row in classes_df.iterrows():
-        # Load annotations as json format
-        annotations = json.loads(row["annotations"])
-
-        # Process clip annotations
-        if subject_type == "clip":
-            # Select the information from the species identification task
-            if project.Zooniverse_number == 9747:
-                from kso_utils.koster_utils import process_clips_koster
-
-                rows_list = process_clips_koster(
-                    annotations, row["classification_id"], rows_list
-                )
-
-            # Check if the Zooniverse project is the Spyfish
-            if project.Project_name == "Spyfish_Aotearoa":
-                from kso_utils.spyfish_utils import process_clips_spyfish
-
-                rows_list = process_clips_spyfish(
-                    annotations, row["classification_id"], rows_list
-                )
-
-            # Process clips as the default method
-            else:
-                rows_list = process_clips_default(
-                    annotations, row["classification_id"], rows_list
-                )
-
-        # Process frame classifications
-        elif subject_type == "frame":
-            # Select the information from all the labelled animals (e.g. task = T0)
-            for ann_i in annotations:
-                if ann_i["task"] == "T0":
-                    if ann_i["value"] == []:
-                        # Specify the frame was classified as empty
-                        choice_i = {
-                            "classification_id": row["classification_id"],
-                            "x": None,
-                            "y": None,
-                            "w": None,
-                            "h": None,
-                            "label": "empty",
-                        }
-                        rows_list.append(choice_i)
-
-                    else:
-                        # Select each species annotated and flatten the relevant answers
-                        for i in ann_i["value"]:
-                            choice_i = {
-                                "classification_id": row["classification_id"],
-                                "x": int(i["x"]) if "x" in i else None,
-                                "y": int(i["y"]) if "y" in i else None,
-                                "w": int(i["width"]) if "width" in i else None,
-                                "h": int(i["height"]) if "height" in i else None,
-                                "label": str(i["tool_label"])
-                                if "tool_label" in i
-                                else None,
-                            }
-                            rows_list.append(choice_i)
-
-        else:
-            logging.error(f"The subject_type is not valid")
-
-    # Specify the cols specific to each subject type
-    if subject_type == "clip":
-        subject_cols1 = ["first_seen", "how_many"]
-        subject_cols2 = []
-    else:
-        subject_cols1 = ["x", "y", "w", "h"]
-        subject_cols2 = ["frame_number", "movie_id"]
-
-    # Combine common columns for the flattened annotations with subject type specific
-    annot_cols = ["classification_id", "label"]
-    annot_cols.extend(subject_cols1)
-
-    # Create a data frame of the flatten annotations
-    flat_annot_df = pd.DataFrame(rows_list, columns=annot_cols)
-
-    # Ensure the empty cells are replace with NAN
-    flat_annot_df[subject_cols1] = (
-        flat_annot_df[subject_cols1]
-        .astype(str)
-        .apply(lambda x: x.str.strip())
-        .replace("", np.nan)
-    )
-
-    # Ensure the subject type specific columns are numeric
-    flat_annot_df[subject_cols1] = flat_annot_df[subject_cols1].astype("float64")
-
-    ### Combine the flatten the classifications with the subject information
-
-    # Add subject information to each annotation
-    annot_df = pd.merge(
-        flat_annot_df,
-        classes_df.drop(columns=["annotations"]),
-        how="left",
-        on="classification_id",
-    )
-
-    # Specify relevant columns
-    annot_cols.extend(
-        [
-            "https_location",
-            "subject_type",
-            "subject_ids",
-            "workflow_id",
-            "workflow_name",
-            "workflow_version",
-            "user_name",
-            "filename",
-            "clip_start_time",
-            "clip_end_time",
-            "frame_exp_sp_id",
-            "frame_number",
-            "movie_id",
-            "classifications_count",
-            "retired_at",
-            "retirement_reason",
-        ]
-    )
-    annot_cols.extend(subject_cols2)
-
-    # Select only relevant columns
-    annot_df = annot_df[annot_cols]
+
 
     # Report the number of annotations flattened
     logging.info(
@@ -782,20 +540,8 @@
     )
 
     return pd.DataFrame(annot_df)
->>>>>>> 52c859a0
-
-    # Report the number of annotations flattened
-    logging.info(
-        f"{annot_df.shape[0]:,} Zooniverse annotations have been flattened"
-        f" from {annot_df.subject_ids.nunique():,} subjects"
-    )
-
-    return pd.DataFrame(annot_df)
-
-<<<<<<< HEAD
-
-=======
->>>>>>> 52c859a0
+
+
 def process_clips_default(annotations: pd.DataFrame, row_class_id, rows_list: list):
     """
     For each annotation, if the task is T0, then for each species annotated, flatten the relevant
@@ -1085,7 +831,6 @@
     if all(item in agg_class_df.columns for item in cols_median):
         # Prevent issues when trying to calculate the median of empty cells
         agg_class_df[cols_median] = agg_class_df[cols_median].fillna(0)
-<<<<<<< HEAD
 
         # Extract the median of the second where the animal/object is and number of animals
         agg_class_df[cols_median] = (
@@ -1094,16 +839,6 @@
             .astype(int)
         )
 
-=======
-
-        # Extract the median of the second where the animal/object is and number of animals
-        agg_class_df[cols_median] = (
-            agg_class_df.groupby(list_cols_group, observed=True)[cols_median]
-            .transform("median")
-            .astype(int)
-        )
-
->>>>>>> 52c859a0
     # Calculate the number of unique classifications aggregated per subject
     agg_class_df["class_n_agg"] = agg_class_df.groupby(["subject_ids"])[
         "label"
@@ -1120,8 +855,6 @@
 ):
     """
     It takes a dataframe of clips or frames, and adds metadata about the site and project to it
-<<<<<<< HEAD
-
     :param df: the dataframe with the media to upload
     :param project: the project object
     :param species_list: a list of the species that should be on the frames
@@ -1159,7 +892,6 @@
 ):
     """
     Populate the subjects table with the subject metadata
-
     :param project: the project object
     :param server_connection: A dictionary with the client and sftp_client
     :param subjects: the subjects dataframe
@@ -1403,266 +1135,6 @@
 ##########################
 # Upload clips functions
 ##########################
-=======
-
-    :param df: the dataframe with the media to upload
-    :param project: the project object
-    :param species_list: a list of the species that should be on the frames
-    :param csv_paths: a dictionary with the paths of the csvs used to initiate the db
-    :param class_df: a data frame with the classifications
-    :param aggregated: a boolean value specifyin if the classifications are aggregated or not
-    """
-
-    # Combine the aggregated clips and movies dataframes
-    class_df = add_db_info_to_df(
-        project,
-        db_connection,
-        csv_paths,
-        class_df,
-        "movies",
-        "id, created_on, fps, duration, sampling_start, sampling_end, author, site_id, fpath",
-    )
-
-    # Combine the aggregated clips and sites dataframes
-    class_df = add_db_info_to_df(project, db_connection, csv_paths, class_df, "sites")
-
-    return class_df
-
-
-##########################
-# Subject-specific functions
-##########################
-
-
-def populate_subjects(
-    project: Project,
-    db_connection,
-    subjects: pd.DataFrame,
-):
-    """
-    Populate the subjects table with the subject metadata
-
-    :param  project: the project object
-    :param subjects: the subjects dataframe
-    :param db_connection: SQL connection object
-
-    """
-
-    from kso_utils.koster_utils import process_koster_subjects
-    from kso_utils.spyfish_utils import process_spyfish_subjects
-
-    # Check if the Zooniverse project is the KSO
-    if project.Project_name == "Koster_Seafloor_Obs":
-        subjects = process_koster_subjects(subjects, db_connection)
-
-    else:
-        # Extract metadata from uploaded subjects
-        subjects_df, subjects_meta = extract_metadata(subjects)
-
-        # Combine metadata info with the subjects df
-        subjects = pd.concat([subjects_df, subjects_meta], axis=1)
-
-        # Check if the Zooniverse project is the Spyfish
-        if project.Project_name == "Spyfish_Aotearoa":
-            subjects = process_spyfish_subjects(subjects, db_connection)
-
-        # If project is not KSO or Spyfish standardise subject info
-        else:
-            # Create columns to match schema if they don't exist
-            subjects["frame_exp_sp_id"] = subjects.get("frame_exp_sp_id", np.nan)
-            subjects["frame_number"] = subjects.get("frame_number", np.nan)
-            subjects["subject_type"] = subjects.get("subject_type", np.nan)
-
-            # Select only relevant metadata columns
-            subjects = subjects[
-                [
-                    "subject_id",
-                    "project_id",
-                    "workflow_id",
-                    "subject_set_id",
-                    "locations",
-                    "movie_id",
-                    "frame_number",
-                    "frame_exp_sp_id",
-                    "upl_seconds",
-                    "Subject_type",
-                    "subject_type",
-                    "#VideoFilename",
-                    "#clip_length",
-                    "classifications_count",
-                    "retired_at",
-                    "retirement_reason",
-                    "created_at",
-                ]
-            ]
-
-            # Fix weird bug where Subject_type is used instead of subject_type for the column name for some clips
-            if "Subject_type" in subjects.columns:
-                subjects["subject_type"] = subjects[
-                    ["subject_type", "Subject_type"]
-                ].apply(lambda x: x[1] if isinstance(x[1], str) else x[0], 1)
-                subjects.drop(columns=["Subject_type"], inplace=True)
-
-            # Rename columns to match the db format
-            subjects = subjects.rename(
-                columns={
-                    "#VideoFilename": "filename",
-                    "upl_seconds": "clip_start_time",
-                    "#frame_number": "frame_number",
-                }
-            )
-
-            # Remove clip subjects with no clip_start_time info (from different projects)
-            subjects = subjects[
-                ~(
-                    (subjects["subject_type"] == "clip")
-                    & (subjects["clip_start_time"].isna())
-                )
-            ]
-
-            # Calculate the clip_end_time
-            subjects["clip_end_time"] = (
-                subjects["clip_start_time"] + subjects["#clip_length"]
-            )
-
-    # Set subject_id information as id
-    subjects = subjects.rename(columns={"subject_id": "id"})
-
-    # Extract the html location of the subjects
-    subjects["https_location"] = subjects["locations"].apply(
-        lambda x: literal_eval(x)["0"]
-    )
-
-    # Set movie_id column to None if no movies are linked to the subject
-    if project.movie_folder == "None" and project.server in ["LOCAL", "SNIC"]:
-        subjects["movie_id"] = None
-
-    # Fix subjects where clip_start_time is not provided but upl_seconds is
-    if "clip_start_time" in subjects.columns and "upl_seconds" in subjects.columns:
-        subjects["clip_start_time"] = subjects[
-            ["clip_start_time", "upl_seconds"]
-        ].apply(lambda x: x[0] if not np.isnan(x[0]) else x[1], 1)
-
-    # Set the columns in the right order
-    subjects = subjects[
-        [
-            "id",
-            "subject_type",
-            "filename",
-            "clip_start_time",
-            "clip_end_time",
-            "frame_exp_sp_id",
-            "frame_number",
-            "workflow_id",
-            "subject_set_id",
-            "classifications_count",
-            "retired_at",
-            "retirement_reason",
-            "created_at",
-            "https_location",
-            "movie_id",
-        ]
-    ]
-
-    # Ensure that subject_ids are not duplicated by workflow
-    subjects = subjects.drop_duplicates(subset="id")
-
-    # Add a subject type if it is missing
-    subjects["subject_type"] = subjects[["clip_start_time", "subject_type"]].apply(
-        lambda x: "frame" if np.isnan(x[0]) else "clip", 1
-    )
-
-    # Warn users if original movies can't be traced
-    # back using the subject information
-    if subjects.movie_id.isnull().values.any():
-        # Store the classifications that don't have movie info
-        movie_missing = subjects[subjects.movie_id.isnull()]
-
-        # Report the number of classifications retrieved
-        logging.info(
-            f"The original movies of {movie_missing.id.nunique():,}"
-            f" subjects couldn't be traced back, ensure the subject information"
-            f" related to the orignal movie matches the information in the movies.csv,"
-            #             f" The trouble subjects are: {movie_missing.id.unique()}"
-            f" The trouble filename of the movies are: {movie_missing.filename.unique()}"
-        )
-
-    from kso_utils.db_utils import test_table, add_to_table, get_df_from_db_table
-
-    # Test table validity
-    test_table(subjects, "subjects", keys=["id"])
-
-    # Add values to subjects
-    add_to_table(
-        conn=db_connection,
-        table_name="subjects",
-        values=[tuple(i) for i in subjects.values],
-        num_fields=15,
-    )
-
-    ##### Print how many subjects are in the db
-    # Query id and subject type from the subjects table
-    subjects_df = get_df_from_db_table(db_connection, "subjects")
-
-    logging.debug(
-        f"The subjects database has now a total of " f"{subjects_df.shape[0]} subjects"
-    )
-
-
-def sample_subjects_from_workflows(
-    project: Project,
-    db_connection,
-    workflow_widget_checks,
-    workflows_df: pd.DataFrame,
-    subjects_df: pd.DataFrame,
-):
-    """
-    Retrieve a subset of the subjects from the workflows of interest and
-    populate the sql subjects table
-
-    :param  project: the project object
-    :param db_connection: SQL connection object
-    :param workflow_widget_checks: the widget with information of the selected workflows
-    :param workflows_df: dataframe with the project workflows information (retrieved from Zooniverse)
-    :param subjects_df: dataframe with the project subjects information (retrieved from Zooniverse)
-
-    """
-
-    # Store the names of the workflows and their versions
-    workflow_names, workflow_versions = [], []
-    for i in range(0, len(workflow_widget_checks), 3):
-        workflow_names.append(list(workflow_widget_checks.values())[i])
-        workflow_versions.append(list(workflow_widget_checks.values())[i + 2])
-
-    # Get the ids of the workflows of interest
-    selected_zoo_workflows = [
-        workflows_df[workflows_df.display_name == wf_name].workflow_id.unique()[0]
-        for wf_name in workflow_names
-    ]
-
-    if not isinstance(selected_zoo_workflows, list):
-        selected_zoo_workflows = literal_eval(selected_zoo_workflows)
-
-    # Select only subjects from the workflows of interest
-    subjects_series = subjects_df[
-        subjects_df.workflow_id.isin(selected_zoo_workflows)
-    ].copy()
-
-    from kso_utils.db_utils import drop_table
-
-    # Safely remove subjects table
-    drop_table(conn=db_connection, table_name="subjects")
-
-    if len(subjects_series) > 0:
-        # Fill or re-fill subjects table
-        populate_subjects(project, db_connection, subjects_series)
-    else:
-        logging.error("No subjects to populate database from the workflows selected.")
-
-
-##########################
-# Upload clips functions
-##########################
 
 
 def set_zoo_clip_metadata(
@@ -1680,7 +1152,9 @@
     :param sitesdf: a df with the information of the sites of the project
     :param moviesdf: a df with the information of the movies of the project
     :return: upload_to_zoo, sitename, created_on
-    """
+   
+    """
+    
     # Add spyfish-specific info
     if project.Project_name == "Spyfish_Aotearoa":
         # Rename the site columns to match standard cols names
@@ -1779,27 +1253,9 @@
         )
 
     logging.info(f"The metadata for the {upload_to_zoo.shape[0]} subjects is ready.")
->>>>>>> 52c859a0
 
     return upload_to_zoo, sitename, created_on
 
-<<<<<<< HEAD
-def set_zoo_clip_metadata(
-    project: Project,
-    generated_clipsdf: pd.DataFrame,
-    sitesdf: pd.DataFrame,
-    moviesdf: pd.DataFrame,
-):
-    """
-    This function updates the dataframe of clips to be uploaded with
-    metadata about the site and project
-
-    :param project: the project object
-    :param generated_clipsdf: a df with the information of the clips to be uploaded
-    :param sitesdf: a df with the information of the sites of the project
-    :param moviesdf: a df with the information of the movies of the project
-    :return: upload_to_zoo, sitename, created_on
-=======
 
 def upload_clips_to_zooniverse(
     project: Project,
@@ -1815,135 +1271,12 @@
     :param sitename: the name of the site you're uploading clips from
     :param created_on: the date the clips were created
     :param project: the project object
->>>>>>> 52c859a0
-    """
-    # Add spyfish-specific info
-    if project.Project_name == "Spyfish_Aotearoa":
-        # Rename the site columns to match standard cols names
-        sitesdf = sitesdf.rename(columns={"schema_site_id": "id", "SiteID": "siteName"})
-
-<<<<<<< HEAD
-    # Rename the id column to match generated_clipsdf
-    sitesdf = sitesdf.rename(columns={"id": "site_id", "siteName": "#siteName"})
-
-    # Combine site info to the generated_clips df
-    if "site_id" in generated_clipsdf.columns:
-        upload_to_zoo = generated_clipsdf.merge(sitesdf, on="site_id")
-        sitename = upload_to_zoo["#siteName"].unique()[0]
-    else:
-        raise ValueError("Sites table empty. Perhaps try to rebuild the initial db.")
-
-    # Rename columns to match schema names
-    # (fields that begin with “#” or “//” will never be shown to volunteers)
-    # (fields that begin with "!" will only be available for volunteers on the Talk section, after classification)
-    upload_to_zoo = upload_to_zoo.rename(
-        columns={
-            "id": "movie_id",
-            "created_on": "#created_on",
-            "clip_length": "#clip_length",
-            "filename": "#VideoFilename",
-            "clip_modification_details": "#clip_modification_details",
-        }
-    )
-
-    # Convert datetime to string to avoid JSON seriazible issues
-    upload_to_zoo["#created_on"] = upload_to_zoo["#created_on"].astype(str)
-    created_on = upload_to_zoo["#created_on"].unique()[0]
-
-    # Select only relevant columns
-    upload_to_zoo = upload_to_zoo[
-        [
-            "movie_id",
-            "clip_path",
-            "upl_seconds",
-            "#clip_length",
-            "#created_on",
-            "#VideoFilename",
-            "#siteName",
-            "#clip_modification_details",
-        ]
-    ]
-
-    # Add information about the type of subject
-    upload_to_zoo["Subject_type"] = "clip"
-
-    # Add spyfish-specific info
-    if project.Project_name == "Spyfish_Aotearoa":
-        # Rename columns to match schema names
-        sitesdf = sitesdf.rename(
-            columns={
-                "LinkToMarineReserve": "!LinkToMarineReserve",
-            }
-        )
-
-        # Select only relevant columns
-        sitesdf = sitesdf[["!LinkToMarineReserve", "#siteName", "ProtectionStatus"]]
-
-        # Include site info to the df
-        upload_to_zoo = upload_to_zoo.merge(sitesdf, on="#siteName")
-
-    if project.Project_name == "Koster_Seafloor_Obs":
-        # Rename columns to match schema names
-        sitesdf = sitesdf.rename(
-            columns={
-                "decimalLatitude": "#decimalLatitude",
-                "decimalLongitude": "#decimalLongitude",
-                "geodeticDatum": "#geodeticDatum",
-                "countryCode": "#countryCode",
-            }
-        )
-
-        # Select only relevant columns
-        sitesdf = sitesdf[
-            [
-                "siteName",
-                "#decimalLatitude",
-                "#decimalLongitude",
-                "#geodeticDatum",
-                "#countryCode",
-            ]
-        ]
-
-        # Include site info to the df
-        upload_to_zoo = upload_to_zoo.merge(
-            sitesdf, left_on="#siteName", right_on="siteName"
-        )
-
-    # Prevent NANs on any column
-    if upload_to_zoo.isnull().values.any():
-        logging.info(
-            f"The following columns have NAN values {upload_to_zoo.columns[upload_to_zoo.isna().any()].tolist()}"
-        )
-
-    logging.info(f"The metadata for the {upload_to_zoo.shape[0]} subjects is ready.")
-
-    return upload_to_zoo, sitename, created_on
-
-
-def upload_clips_to_zooniverse(
-    project: Project,
-    upload_to_zoo: pd.DataFrame,
-    sitename: str,
-    created_on: str,
-):
-    """
-    It takes a dataframe of clips and metadata, creates a new subject set, and uploads the clips to
-    Zooniverse
-
-    :param upload_to_zoo: the dataframe of clips to upload
-    :param sitename: the name of the site you're uploading clips from
-    :param created_on: the date the clips were created
-    :param project: the project object
     """
 
     # Estimate the number of clips
     n_clips = upload_to_zoo.shape[0]
 
-=======
-    # Estimate the number of clips
-    n_clips = upload_to_zoo.shape[0]
-
->>>>>>> 52c859a0
+
     # Create a new subject set to host the clips
     subject_set = SubjectSet()
     subject_set_name = "clips_" + sitename + "_" + str(int(n_clips)) + "_" + created_on
@@ -2025,13 +1358,8 @@
 
     # Combine the aggregated clips and subjects dataframes
     comb_df = db_utils.add_db_info_to_df(
-<<<<<<< HEAD
         project=project,
         db_connection=db_connection,
-=======
-        project=self.project,
-        db_connection=self.db_connection,
->>>>>>> 52c859a0
         df=sp_agg_df,
         table_name="subjects",
         cols_interest="id, clip_start_time, movie_id",
@@ -2043,15 +1371,9 @@
     # Add information of the original movies associated with the subjects
     # (e.g. the movie that was clipped from)
     movies_df = movie_utils.retrieve_movie_info_from_server(
-<<<<<<< HEAD
         project=project,
         server_connection=server_connection,
         db_connection=db_connection,
-=======
-        project=self.project,
-        server_connection=self.server_connection,
-        db_connection=self.db_connection,
->>>>>>> 52c859a0
     )
 
     # Include movies' filepath and fps to the df
@@ -2100,11 +1422,7 @@
     comb_df = zoo_utils.check_frames_uploaded(self.project, comb_df)
 
     # Specify the temp location to store the frames
-<<<<<<< HEAD
     if project.server == "SNIC":
-=======
-    if self.project.server == "SNIC":
->>>>>>> 52c859a0
         snic_path = "/mimer/NOBACKUP/groups/snic2021-6-9"
         folder_name = f"{snic_path}/tmp_dir/frames/"
         frames_folder = Path(folder_name, "_".join(species_list) + "_frames/")
@@ -2115,11 +1433,7 @@
     # and save the df with information about the frames in the projectprocessor
     self.generated_frames = movie_utils.extract_frames(
         project=self.project,
-<<<<<<< HEAD
         server_connection=server_connection,
-=======
-        server_connection=self.server_connection,
->>>>>>> 52c859a0
         df=comb_df,
         frames_folder=frames_folder,
     )
