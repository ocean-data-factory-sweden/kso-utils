--- conflicted
+++ resolved
@@ -239,13 +239,9 @@
     :param db_path: the path to the database
     """
 
-<<<<<<< HEAD
     from kso_utils.koster_utils import process_koster_subjects
     from kso_utils.spyfish_utils import process_spyfish_subjects
 
-=======
-    print(subjects)
->>>>>>> e67cde4f
     project_name = project.Project_name
     server = project.server
     movie_folder = project.movie_folder
