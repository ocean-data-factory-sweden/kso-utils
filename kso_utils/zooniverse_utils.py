## Zooniverse utils

# base imports
import io
import re
import os
import getpass
import pandas as pd
import json
import logging
import numpy as np
import gdown
import datetime
import ffmpeg
import shutil
import sqlite3
from tqdm import tqdm
from panoptes_client import Panoptes, panoptes, Subject, SubjectSet
from panoptes_client import Project as zooProject
from ast import literal_eval
from pathlib import Path

# util imports
from kso_utils.project_utils import Project
from kso_utils.db_utils import add_db_info_to_df
import kso_utils.db_utils as db_utils
import kso_utils.movie_utils as movie_utils
import kso_utils.server_utils as server_utils
from kso_utils.tutorials_utils import WidgetMaker

# Widget imports
from IPython.display import display
import ipywidgets as widgets


# Logging
logging.basicConfig()
logging.getLogger().setLevel(logging.INFO)

##########################
# General Zoo purpose functions
##########################


def zoo_credentials():
    zoo_user = getpass.getpass("Enter your Zooniverse user")
    zoo_pass = getpass.getpass("Enter your Zooniverse password")
    return zoo_user, zoo_pass


class AuthenticationError(Exception):
    pass


def connect_zoo_project(project: Project, zoo_cred=False):
    """
    It takes a project name as input, and returns a Zooniverse project object

    zoo_cred is an argument that can pass [username, password] to log in into zooniverse.
    This is used in the automatic tests in gitlab called autotests.py.
    when it is set to False, then the credentials are retrieved from the interacitve widget.

    :param project: the KSO project you are working
    :return: A Zooniverse project object.
    """
    if zoo_cred == False:
        # Save your Zooniverse user name and password.
        zoo_user, zoo_pass = zoo_credentials()
    else:
        zoo_user = zoo_cred[0]
        zoo_pass = zoo_cred[1]

    # Get the project-specific zooniverse number
    project_n = project.Zooniverse_number

    # Connect to the Zooniverse project
    zoo_project = auth_session(zoo_user, zoo_pass, project_n)

    logging.info("Connected to Zooniverse")

    return zoo_project


# Function to authenticate to Zooniverse
def auth_session(username: str, password: str, project_n: int):
    """
    It connects to the Zooniverse with your username and password, and then returns the project number
    you specify

    :param username: Your Zooniverse username
    :param password: your Zooniverse password
    :param project_n: The project number of the project you want to download data from
    :return: The project number of the koster lab
    """

    # Connect to Zooniverse with your username and password
    auth = Panoptes.connect(username=username, password=password)

    if not auth.logged_in:
        raise AuthenticationError("Your credentials are invalid. Please try again.")

    # Specify the project number of the koster lab
    try:
        project = zooProject(int(float(project_n)))
        return project
    except Exception as e:
        logging.error(e)


# Function to retrieve information from Zooniverse
def retrieve_zoo_info(
    project: Project,
    zoo_project,
    zoo_info: str,
    generate_export: bool = False,
):
    """
    This function retrieves the information of interest from Zooniverse and saves it as a pandas data
    frame

    :param project: the kso project object
    :param zoo_project: the Zooniverse project object
    :param zoo_info: a list of the info you want to retrieve from Zooniverse
    :type zoo_info: str
    :param generate_export: boolean determining whether to generate a new export and wait for it to be ready or to just download the latest export
    :return: A dictionary of dataframes.
    """

    # Create an empty dictionary to host the dfs of interest
    info_df = {}

    for info_n in zoo_info:
        logging.info(f"Retrieving {info_n} from Zooniverse")

        try:
            # Get the information of interest from Zooniverse
            if generate_export:
                try:
                    export = zoo_project.get_export(
                        info_n, generate=generate_export, wait=True, wait_timeout=1800
                    )
                except panoptes.PanoptesAPIException:
                    logging.error(
                        "Export generation time out, retrieving the last available information..."
                    )
                    export = zoo_project.get_export(info_n, generate=False)
            else:
                export = zoo_project.get_export(info_n, generate=generate_export)

            # Save the info as pandas data frame
            try:
                export_df = pd.read_csv(io.StringIO(export.content.decode("utf-8")))
            except pd.errors.ParserError:
                logging.error(
                    "Export retrieval time out, please try again in 1 minute or so."
                )
                export_df = {}
                return
        except:
            logging.info(
                "No connection with Zooniverse, retrieving template info from google drive."
            )
            if info_n == "classifications":
                url = "https://drive.google.com/file/d/1DvJ2nOrG32MR2D7faAJZXMNbEm_ra3rb/view?usp=sharing"
            if info_n == "subjects":
                url = "https://drive.google.com/file/d/18AWRPx3erL25IHekncgKfI_kXHFYAl8e/view?usp=sharing"
            if info_n == "workflows":
                url = "https://drive.google.com/file/d/1bZ6CSxJLxeoX8xVgMU7ZqL76RZDv-09A/view?usp=sharing"
            export = gdown.download(url, info_n + ".csv", quiet=False, fuzzy=True)
            export_df = pd.read_csv(export)

        if len(export_df) > 0:
            # If KSO deal with duplicated subjects
            if project.Project_name == "Koster_Seafloor_Obs":
                from kso_utils.koster_utils import (
                    clean_duplicated_subjects,
                    combine_annot_from_duplicates,
                )

                # Clear duplicated subjects
                if info_n == "subjects":
                    export_df = clean_duplicated_subjects(export_df, project)

                # Combine classifications from duplicated subjects to unique subject id
                if info_n == "classifications":
                    export_df = combine_annot_from_duplicates(export_df, project)

        else:
            raise ValueError(
                "The export is empty. This may be due to a "
                "request time out, please try again in 1 minute."
            )

        # Ensure subject_ids and workflow_ids match db format
        if info_n == "classifications":
            export_df["subject_ids"] = export_df["subject_ids"].astype(np.int64)

        if info_n == "subjects":
            # Ensure workflow_id is stored as an integer
            export_df["workflow_id"] = (
                export_df["workflow_id"].fillna(0).astype(np.int64)
            )

        # Add df to dictionary
        info_df[info_n] = export_df
        project.info_df = info_df
        logging.info(f"{info_n} retrieved successfully")

    return info_df


# Function to extract metadata from subjects
def extract_metadata(subj_df: pd.DataFrame):
    """
    The function extracts metadata from a pandas DataFrame and returns two separate DataFrames, one with
    the metadata flattened and one without the metadata.

    :param subj_df: A pandas DataFrame containing subject data, including metadata information in JSON
    format
    :type subj_df: pd.DataFrame
    :return: The function `extract_metadata` returns two dataframes: `subj_df` and `meta_df`. `subj_df`
    is the original input dataframe with the "metadata" and "index" columns dropped, and with the index
    reset. `meta_df` is a new dataframe that contains the flattened metadata information extracted from
    the "metadata" column of the input dataframe.
    """

    # Reset index of df
    subj_df = subj_df.reset_index(drop=True).reset_index()

    # Flatten the metadata information
    meta_df = pd.json_normalize(subj_df.metadata.apply(json.loads))

    # Drop metadata and index columns from original df
    subj_df = subj_df.drop(
        columns=[
            "metadata",
            "index",
        ]
    )

    return subj_df, meta_df


# Function to clean label (no non-alpha characters)
def clean_label(label_string: str):
    label_string = label_string.upper()
    label_string = label_string.replace(" ", "")
    pattern = r"[^A-Za-z0-9]+"
    cleaned_string = re.sub(pattern, "", label_string)
    return cleaned_string


##########################
# Workflow-specific functions
##########################


class WidgetWorkflowSelection(widgets.VBox):
    def __init__(self, workflows_df: pd.DataFrame):
        """
        The function creates a widget that allows the user to select which workflows to run

        :param workflows_df: the dataframe of workflows
        """

        # Estimate the maximum number of workflows available
        max_workflows = workflows_df.display_name.nunique()

        self.workflows_df = workflows_df
        self.widget_count = widgets.BoundedIntText(
            value=0,
            min=0,
            max=max_workflows,
            description="Number of workflows:",
            display="flex",
            flex_flow="column",
            align_items="stretch",
            style={"description_width": "initial"},
        )
        self.bool_widget_holder = widgets.HBox(
            layout=widgets.Layout(
                width="70%", display="inline-flex", flex_flow="row wrap"
            )
        )
        children = [
            self.widget_count,
            self.bool_widget_holder,
        ]
        self.widget_count.observe(self._add_bool_widgets, names=["value"])
        super().__init__(children=children)

    def _add_bool_widgets(self, widg):
        num_bools = widg["new"]
        new_widgets = []
        for _ in range(num_bools):
            from kso_utils.widgets import choose_workflows

            new_widget = choose_workflows(self.workflows_df)
            for wdgt in new_widget:
                wdgt.description = wdgt.description + f" #{_}"
            new_widgets.extend(new_widget)
        self.bool_widget_holder.children = tuple(new_widgets)

    @property
    def checks(self):
        return {w.description: w.value for w in self.bool_widget_holder.children}


def get_workflow_labels(
    workflow_df: pd.DataFrame, workflow_id: int, workflow_version: int
):
    """
    > This function takes a df of workflows of interest and retrieves the labels and common names of the choices cit scientists have in a survey task in Zooniverse.
    the function is a modified version of the 'get_workflow_info' function by @lcjohnso
    https://github.com/zooniverse/Data-digging/blob/6e9dc5db6f6125316616c4b04ae5fc4223826a25/scripts_GeneralPython/get_workflow_info.pybiological observations classified by citizen scientists, biologists or ML algorithms and returns a df of species occurrences to publish in GBIF/OBIS.
    :param workflow_df: df of the workflows of the Zooniverse project of interest,
    :param workflow_id: integer of the workflow id of interest,
    :param workflow_version: integer of the workflow version of interest.
    :return: a df with the common name and label of the annotations for the workflow.
    """
    # initialize the output
    workflow_info = {}

    # parse the tasks column as a json so we can work with it (it just loads as a string)
    workflow_df["tasks_json"] = [json.loads(q) for q in workflow_df["tasks"]]
    workflow_df["strings_json"] = [json.loads(q) for q in workflow_df["strings"]]

    # identify the row of the workflow dataframe we want to extract
    is_theworkflow = (workflow_df["workflow_id"] == workflow_id) & (
        workflow_df["version"] == workflow_version
    )

    # extract it
    theworkflow = workflow_df[is_theworkflow]

    # pandas is a little weird about accessing stuff sometimes
    # we should only have 1 row in theworkflow but the row index will be retained
    # from the full workflow_df, so we need to figure out what it is
    i_wf = theworkflow.index[0]

    # extract the tasks as a json
    tasks = theworkflow["tasks_json"][i_wf]
    strings = theworkflow["strings_json"][i_wf]

    workflow_info = tasks.copy()

    tasknames = workflow_info.keys()
    workflow_info["tasknames"] = tasknames

    # now that we've extracted the actual task names, add the first task
    workflow_info["first_task"] = theworkflow["first_task"].values[0]

    # now join workflow structure to workflow label content for each task

    for task in tasknames:
        # Create an empty dictionary to host the dfs of interest
        label_common_name_dict = {"commonName": [], "label": []}

        # Create an empty dictionary to host the dfs of interest
        label_common_name_dict = {"commonName": [], "label": []}
        for choice in workflow_info[task]["choices"]:
            label_common_name_dict["label"].append(choice)
            choice_name = strings[workflow_info[task]["choices"][choice]["label"]]
            label_common_name_dict["commonName"].append(choice_name)

        if task == "T0":
            break

    return pd.DataFrame.from_dict(label_common_name_dict)


##########################
# Classification-specific functions
##########################

### Flatten the classifications provided the cit. scientists


def process_zoo_classifications(
    project: Project,
    db_connection,
    csv_paths: dict,
    classifications_data: pd.DataFrame,
    subject_type: str,
):
    """
    This function takes in a dataframe of classifications and returns a dataframe of annotations.

    :param project: the project object
    :param db_connection: SQL connection object
    :param csv_paths: a dictionary with the paths of the csvs used to initiate the db
    :param classifications_data: the dataframe of classifications from the Zooniverse API
    :param subject_type: This is the type of subject you want to retrieve classifications for. This
           can be either "clip" or "frame"
    """

    ### Make sure all the classifications have existing subjects
    # Combine the classifications and subjects dataframes
    classes_df = add_db_info_to_df(
        project,
        db_connection,
        csv_paths,
        classifications_data,
        "subjects",
        "id, subject_type, filename, clip_start_time, clip_end_time, frame_exp_sp_id, frame_number, subject_set_id, classifications_count, retired_at, retirement_reason, https_location, movie_id",
    )

    # Exclude classifications with missing subjects
    # (often leaving only classifications from the
    # workflow of interest)
    classes_df = classes_df.dropna(subset=["subject_type"], how="any").reset_index(
        drop=True
    )

    # Report the number of classifications retrieved
    logging.info(
        f"{classes_df.shape[0]:,} Zooniverse classifications have been retrieved"
        f" from {classes_df.subject_ids.nunique():,} subjects"
    )

    ### Flatten the classifications provided the cit. scientists

    # Create an empty list to store the annotations
    rows_list = []

    # Loop through each classification submitted by the users
    for index, row in classes_df.iterrows():
        # Load annotations as json format
        annotations = json.loads(row["annotations"])

        # Process clip annotations
        if subject_type == "clip":
            # Select the information from the species identification task
            if project.Zooniverse_number == 9747:
                from kso_utils.koster_utils import process_clips_koster

                rows_list = process_clips_koster(
                    annotations, row["classification_id"], rows_list
                )

            # Check if the Zooniverse project is the Spyfish
            if project.Project_name == "Spyfish_Aotearoa":
                from kso_utils.spyfish_utils import process_clips_spyfish

                rows_list = process_clips_spyfish(
                    annotations, row["classification_id"], rows_list
                )

            # Process clips as the default method
            else:
                rows_list = process_clips_default(
                    annotations, row["classification_id"], rows_list
                )

        # Process frame classifications
        elif subject_type == "frame":
            # Select the information from all the labelled animals (e.g. task = T0)
            for ann_i in annotations:
                if ann_i["task"] == "T0":
                    if ann_i["value"] == []:
                        # Specify the frame was classified as empty
                        choice_i = {
                            "classification_id": row["classification_id"],
                            "x": None,
                            "y": None,
                            "w": None,
                            "h": None,
                            "label": "empty",
                        }
                        rows_list.append(choice_i)

                    else:
                        # Select each species annotated and flatten the relevant answers
                        for i in ann_i["value"]:
                            choice_i = {
                                "classification_id": row["classification_id"],
                                "x": int(i["x"]) if "x" in i else None,
                                "y": int(i["y"]) if "y" in i else None,
                                "w": int(i["width"]) if "width" in i else None,
                                "h": int(i["height"]) if "height" in i else None,
                                "label": str(i["tool_label"])
                                if "tool_label" in i
                                else None,
                            }
                            rows_list.append(choice_i)

        else:
            logging.error(f"The subject_type is not valid")

    # Specify the cols specific to each subject type
    if subject_type == "clip":
        subject_cols = ["first_seen", "how_many"]
    else:
        subject_cols = ["x", "y", "w", "h"]

    # Combine common columns for the flattened annotations with subject type specific
    annot_cols = ["classification_id", "label"]
    annot_cols.extend(subject_cols)

    # Create a data frame of the flatten annotations
    flat_annot_df = pd.DataFrame(rows_list, columns=annot_cols)

    # Ensure the empty cells are replace with NAN
    flat_annot_df[subject_cols] = (
        flat_annot_df[subject_cols]
        .astype(str)
        .apply(lambda x: x.str.strip())
        .replace("", np.nan)
    )

    # Ensure the subject type specific columns are numeric
    flat_annot_df[subject_cols] = flat_annot_df[subject_cols].astype("float64")

    ### Combine the flatten the classifications with the subject information

    # Add subject information to each annotation
    annot_df = pd.merge(
        flat_annot_df,
        classes_df.drop(columns=["annotations"]),
        how="left",
        on="classification_id",
    )

    # Specify relevant columns
    annot_cols.extend(
        [
            "https_location",
            "subject_type",
            "subject_ids",
            "workflow_id",
            "workflow_name",
            "workflow_version",
            "user_name",
            "filename",
            "clip_start_time",
            "clip_end_time",
            "frame_exp_sp_id",
            "frame_number",
            "movie_id",
            "classifications_count",
            "retired_at",
            "retirement_reason",
        ]
    )

    # Select only relevant columns
    annot_df = annot_df[annot_cols]

    # Report the number of annotations flattened
    logging.info(
        f"{annot_df.shape[0]:,} Zooniverse annotations have been flattened"
        f" from {annot_df.subject_ids.nunique():,} subjects"
    )

    return pd.DataFrame(annot_df)


def process_clips_default(annotations: pd.DataFrame, row_class_id, rows_list: list):
    """
    For each annotation, if the task is T0, then for each species annotated, flatten the relevant
    answers and save the species of choice, class and subject id.

    :param annotations: the list of annotations for a given subject
    :param row_class_id: the classification id
    :param rows_list: a list of dictionaries, each dictionary is a row in the output dataframe
    :return: A list of dictionaries, each dictionary containing the classification id, the label, the first seen time and the number of individuals.

    """

    for ann_i in annotations:
        if ann_i["task"] == "T0":
            # Select each species annotated and flatten the relevant answers
            for value_i in ann_i["value"]:
                choice_i = {}
                # If choice = 'nothing here', set follow-up answers to blank
                if value_i["choice"] == "NOTHINGHERE":
                    f_time = ""
                    inds = ""
                # If choice = species, flatten follow-up answers
                else:
                    answers = value_i["answers"]
                    for k in answers.keys():
                        if "EARLIESTPOINT" in k:
                            f_time = answers[k].replace("S", "")
                        if "HOWMANY" in k:
                            inds = answers[k]
                            # Deal with +20 fish options
                            if inds == "2030":
                                inds = "25"
                            if inds == "3040":
                                inds = "35"
                        elif "EARLIESTPOINT" not in k and "HOWMANY" not in k:
                            f_time, inds = None, None

                # Save the species of choice, class and subject id
                choice_i.update(
                    {
                        "classification_id": row_class_id,
                        "label": value_i["choice"],
                        "first_seen": f_time,
                        "how_many": inds,
                    }
                )

                rows_list.append(choice_i)

    return rows_list


def aggregate_classifications(
    project: Project,
    processed_classifications: pd.DataFrame,
    subject_type: str,
    agg_params: list,
):
    """
    We take the processed citizen scientits classifications and
    aggregated them based on aggregration paramaeters

    :param df: the processed classifications dataframe
    :param subject_type: the type of subject, either "frame" or "clip"
    :param agg_params: list of parameters for the aggregation
    :return: the aggregated classifications classifications.
    """

    # Check if we have the right number of parameters for the type of subject
    if subject_type == "clip":
        subject_parameters = 2
    elif subject_type == "frame":
        subject_parameters = 5

    if not len(agg_params) == subject_parameters:
        logging.error("Incorrect agg_params length for subject type")
        return

    logging.info("Aggregating the classifications")

    # We take the processed_classifications and aggregate them.
    if subject_type == "frame":
        # Get the aggregation parameters
        agg_users, min_users, agg_obj, agg_iou, agg_iua = [i.value for i in agg_params]

        # Report selected parameters
        logging.info(
            f"Aggregation parameters are: Agg. threshold "
            f"{agg_users} "
            f"Min. users "
            f"{min_users} "
            f"Obj threshold "
            f"{agg_obj} "
            f"IOU "
            f"{agg_iou} "
            f"Int. agg. "
            f"{agg_iua} "
        )

        # Aggregate frames based on volunteer consensus of the labels
        agg_labels_df = aggregate_labels(
            processed_classifications, agg_users, min_users
        )

        # Get rid of the "empty" labels if other species are among the volunteer consensus
        agg_labels_df = agg_labels_df[
            ~((agg_labels_df["class_n_agg"] > 1) & (agg_labels_df["label"] == "empty"))
        ]

        # Select frames aggregated only as empty (to add them later)
        empty_class_df = agg_labels_df[agg_labels_df["label"] == "empty"]

        # Temporary exclude frames already aggregated as empty
        agg_labels_df = agg_labels_df[
            ~agg_labels_df["classification_id"].isin(
                empty_class_df.classification_id.unique()
            )
        ]

        # Map the position of the annotation parameters
        col_list = list(agg_labels_df.columns)
        x_pos, y_pos, w_pos, h_pos, class_id_pos, subject_id_pos = (
            col_list.index("x"),
            col_list.index("y"),
            col_list.index("w"),
            col_list.index("h"),
            col_list.index("classification_id"),
            col_list.index("subject_ids"),
        )

        # Get prepared annotations
        new_rows = []

        # Specify the cols to group the annotations by
        group_cols = ["subject_ids", "label"]

        # loop through each group and estimate the overlapped annotations
        for name, group in agg_labels_df.groupby(group_cols):
            subj_id, label = name
            total_users = agg_labels_df[
                (agg_labels_df.subject_ids == subj_id) & (agg_labels_df.label == label)
            ]["user_name"].nunique()

            # Filter bboxes using IOU metric (essentially a consensus metric)
            # Keep only bboxes where mean overlap exceeds this threshold
            from kso_utils.frame_utils import filter_bboxes

            indices, new_group = filter_bboxes(
                total_users=total_users,
                users=[i[class_id_pos] for i in group.values],
                bboxes=[
                    np.array([i[x_pos], i[y_pos], i[w_pos], i[h_pos]])
                    for i in group.values
                ],
                obj=agg_obj,
                eps=agg_iou,
                iua=agg_iua,
            )

            subject_ids = [i[subject_id_pos] for i in group.values[indices]]

            for ix, box in zip(subject_ids, new_group):
                new_rows.append(
                    (
                        label,
                        ix,
                    )
                    + tuple(box)
                )

        # Specify the names of the relevant columns for the agggregated df
        cols_agg_class_df = [
            "label",
            "subject_ids",
            "x",
            "y",
            "w",
            "h",
        ]

        # Combine the new rows into a df
        agg_class_df = pd.DataFrame(
            new_rows,
            columns=cols_agg_class_df,
        )

        # Clear some weird labels
        agg_class_df["label"] = agg_class_df["label"].apply(
            lambda x: x.split("(")[0].strip()
        )

        # Select only relevant columns from the empty df
        empty_class_df = empty_class_df[cols_agg_class_df]

        # Add the frames aggregated as "empty"
        agg_class_df = pd.concat([agg_class_df, empty_class_df])

        # Specify the columns from the processed_classifications to drop
        # to avoid duplicates
        cols_processed_classifications = [
            x for x in cols_agg_class_df if x != "subject_ids"
        ]

        # temporarily drop the unnecessary cols from the processed classifications
        temp_processed_classifications = processed_classifications.drop(
            columns=cols_processed_classifications
        )

        # Add the subject,site,movie.. info related to the subject id
        # from the processed classifications
        agg_class_df = agg_class_df.merge(
            temp_processed_classifications, on="subject_ids"
        )

    else:
        # Get the aggregation parameters
        if not isinstance(agg_params, list):
            agg_users, min_users = [i.value for i in agg_params]
        else:
            agg_users, min_users = agg_params

        # Aggregate clips based on their labels
        agg_class_df = aggregate_labels(processed_classifications, agg_users, min_users)

    # Drop unnecessary columns
    agg_class_df = agg_class_df.drop(columns=["classification_id", "user_name"])

    # Keep only one raw per subject and label
    agg_class_df = agg_class_df.drop_duplicates()

    logging.info(
        f"{agg_class_df.shape[0]}"
        " classifications aggregated out of "
        f"{processed_classifications.subject_ids.nunique()}"
        " unique subjects available"
    )

    return agg_class_df


def aggregate_labels(
    processed_classifications: pd.DataFrame, agg_users: float, min_users: int
):
    """
    > This function takes a dataframe of classifications and returns a dataframe of classifications that
    have been filtered by the number of users that classified each subject and the proportion of users
    that agreed on their annotations

    :param processed_classifications: the dataframe of all the classifications
    :param agg_users: the proportion of users that must agree on a classification for it to be included
           in the final dataset
    :param min_users: The minimum number of users that must have classified a subject for it to be
           included in the final dataset
    :return: a dataframe with the aggregated labels.
    """
    # Calculate the number of users that classified each subject
    processed_classifications["n_users"] = processed_classifications.groupby(
        "subject_ids"
    )["classification_id"].transform("nunique")

    # Select classifications with at least n different user classifications
    processed_classifications = processed_classifications[
        processed_classifications.n_users >= min_users
    ].reset_index(drop=True)

    # Calculate the proportion of unique classifications (it can have multiple annotations) per subject
    processed_classifications["class_n"] = processed_classifications.groupby(
        ["subject_ids", "label"]
    )["classification_id"].transform("nunique")

    # Calculate the proportion of users that agreed on their annotations
    processed_classifications["aggreg"] = (
        processed_classifications.class_n / processed_classifications.n_users
    )

    # Select annotations based on agreement threshold
    agg_class_df = processed_classifications[
        processed_classifications.aggreg >= agg_users
    ].reset_index(drop=True)

    # Specify the columns to group by and calculate the median to
    # of the second where the animal/object is and number of animals
    list_cols_group = ["subject_ids", "label"]
    cols_median = ["how_many", "first_seen"]

    # If the df has columns to calculate the median (usually clips)
    if all(item in agg_class_df.columns for item in cols_median):
        # Prevent issues when trying to calculate the median of empty cells
        agg_class_df[cols_median] = agg_class_df[cols_median].fillna(0)

        # Extract the median of the second where the animal/object is and number of animals
        agg_class_df[cols_median] = (
            agg_class_df.groupby(list_cols_group, observed=True)[cols_median]
            .transform("median")
            .astype(int)
        )

    # Calculate the number of unique classifications aggregated per subject
    agg_class_df["class_n_agg"] = agg_class_df.groupby(["subject_ids"])[
        "label"
    ].transform("nunique")

    return agg_class_df


def add_subject_site_movie_info_to_class(
    project: Project,
    db_connection,
    csv_paths: dict,
    class_df: pd.DataFrame,
):
    """
    It takes a dataframe of clips or frames, and adds metadata about the site and project to it
    :param df: the dataframe with the media to upload
    :param project: the project object
    :param species_list: a list of the species that should be on the frames
    :param csv_paths: a dictionary with the paths of the csvs used to initiate the db
    :param class_df: a data frame with the classifications
    :param aggregated: a boolean value specifyin if the classifications are aggregated or not
    """

    # Combine the aggregated clips and movies dataframes
    class_df = add_db_info_to_df(
        project,
        db_connection,
        csv_paths,
        class_df,
        "movies",
        "id, created_on, fps, duration, sampling_start, sampling_end, author, site_id, fpath",
    )

    # Combine the aggregated clips and sites dataframes
    class_df = add_db_info_to_df(project, db_connection, csv_paths, class_df, "sites")

    return class_df


##########################
# Subject-specific functions
##########################


def get_workflow_ids(workflows_df: pd.DataFrame, workflow_names: list):
    # The function that takes a list of workflow names and returns a list of workflow
    # ids.
    return [
        workflows_df[workflows_df.display_name == wf_name].workflow_id.unique()[0]
        for wf_name in workflow_names
    ]


def get_classifications(
    project: Project,
    conn: sqlite3.Connection,
    workflow_dict: dict,
    workflows_df: pd.DataFrame,
    subj_type: str,
    class_df: pd.DataFrame,
):
    """
    It takes in a dictionary of workflows, a dataframe of workflows, the type of subject (frame or
    clip), a dataframe of classifications, the path to the database, and the project name. It returns a
    dataframe of classifications

    :param project: the project object
    :param conn: SQL connection object
    :param workflow_dict: a dictionary of the workflows you want to retrieve classifications for. The
        keys are the workflow names, and the values are the workflow IDs, workflow versions, and the minimum
        number of classifications per subject
    :type workflow_dict: dict
    :param workflows_df: the dataframe of workflows from the Zooniverse project
    :type workflows_df: pd.DataFrame
    :param subj_type: "frame" or "clip"
    :param class_df: the dataframe of classifications from the database
    :return: A dataframe with the classifications for the specified project and workflow.
    """

    names, workflow_versions = [], []
    for i in range(0, len(workflow_dict), 3):
        names.append(list(workflow_dict.values())[i])
        workflow_versions.append(list(workflow_dict.values())[i + 2])

    workflow_ids = get_workflow_ids(workflows_df, names)

    # Filter classifications of interest
    classes = []
    for id, version in zip(workflow_ids, workflow_versions):
        class_df_id = class_df[
            (class_df.workflow_id == id) & (class_df.workflow_version >= version)
        ].reset_index(drop=True)
        classes.append(class_df_id)
    classes_df = pd.concat(classes)

    # Add information about the subject
    # Query id and subject type from the subjects table
    subjects_df = db_utils.get_df_from_db_table(conn, "subjects")

    if subj_type == "frame":
        # Select only frame subjects
        subjects_df = subjects_df[subjects_df["subject_type"] == "frame"]

        # Select columns relevant for frame subjects
        subjects_df = subjects_df[
            [
                "id",
                "subject_type",
                "https_location",
                "filename",
                "frame_number",
                "movie_id",
            ]
        ]

    else:
        # Select only clip subjects
        subjects_df = subjects_df[subjects_df["subject_type"] == "clip"]

        # Select columns relevant for clip subjects
        subjects_df = subjects_df[
            [
                "id",
                "subject_type",
                "https_location",
                "filename",
                "clip_start_time",
                "movie_id",
            ]
        ]

    # Ensure id format matches classification's subject_id
    classes_df["subject_ids"] = classes_df["subject_ids"].astype("Int64")
    subjects_df["id"] = subjects_df["id"].astype("Int64")

    # Add subject information based on subject_ids
    classes_df = pd.merge(
        classes_df,
        subjects_df,
        how="left",
        left_on="subject_ids",
        right_on="id",
    )

    if classes_df[["subject_type", "https_location"]].isna().any().any():
        # Exclude classifications from missing subjects
        filtered_class_df = classes_df.dropna(
            subset=["subject_type", "https_location"], how="any"
        ).reset_index(drop=True)

        # Report on the issue
        logging.info(
            f"There are {(classes_df.shape[0]-filtered_class_df.shape[0])}"
            f" classifications out of {classes_df.shape[0]}"
            f" missing subject info. Maybe the subjects have been removed from Zooniverse?"
        )

        classes_df = filtered_class_df

    logging.info(
        f"{classes_df.shape[0]} Zooniverse classifications have been retrieved"
    )

    return classes_df


def populate_subjects(
    project: Project,
    server_connection: dict,
    db_connection,
    subjects: pd.DataFrame,
):
    """
    Populate the subjects table with the subject metadata
    :param project: the project object
    :param server_connection: A dictionary with the client and sftp_client
    :param subjects: the subjects dataframe
    :param db_connection: SQL connection object

    """

    # Check if the Zooniverse project is the KSO
    if not project.Project_name == "Koster_Seafloor_Obs":
        # Extract metadata from uploaded subjects
        subjects_df, subjects_meta = extract_metadata(subjects)

        # Combine metadata info with the subjects df
        subjects = pd.concat([subjects_df, subjects_meta], axis=1)

    else:
        from kso_utils.koster_utils import process_koster_subjects

        subjects = process_koster_subjects(subjects, db_connection)
        # Fix weird bug where Subject_type is used instead of subject_type for the column name for some clips
    #     if "Subject_type" in subjects.columns:
    #         subjects["subject_type"] = subjects[
    #             ["subject_type", "Subject_type"]
    #         ].apply(lambda x: x[1] if isinstance(x[1], str) else x[0], 1)
    #         subjects.drop(columns=["Subject_type"], inplace=True)

    #     # Create columns to match schema if they don't exist
    #     missing_cols = ["upl_seconds","#VideoFilename","#frame_number","#clip_length","movie_id"]
    #     for i in missing_cols:
    #         subjects[i] = subjects.get(i, np.nan)

    #     # Add a subject type if it is missing
    #     subjects["subject_type"] = subjects[["clip_start_time", "subject_type"]].apply(
    #         lambda x: "frame" if np.isnan(x[0]) else "clip", 1
    #     )
    #     # Remove clip subjects with no clip_start_time info (from different projects)
    #     subjects = subjects[
    #         ~(
    #             (subjects["subject_type"] == "clip")
    #             & (subjects["clip_start_time"].isna())
    #         )
    #     ]
    #     # Fix subjects where clip_start_time is not provided but upl_seconds is
    #     if "clip_start_time" in subjects.columns and "upl_seconds" in subjects.columns:
    #         subjects["clip_start_time"] = subjects[
    #             ["clip_start_time", "upl_seconds"]
    #         ].apply(lambda x: x[0] if not np.isnan(x[0]) else x[1], 1)

    # Check if the Zooniverse project is the Spyfish
    if project.Project_name == "Spyfish_Aotearoa":
        from kso_utils.spyfish_utils import process_spyfish_subjects

        # Process the spyfish movies
        subjects = process_spyfish_subjects(
            project, server_connection, subjects, db_connection
        )

    # Ensure that subject_ids are not duplicated by workflow
    subjects = subjects.drop_duplicates(subset="subject_id")

    # Rename columns that start with "#"
    hash_columns = {col: col.replace("#", "") for col in subjects.columns}

    # Rename columns to match the db format
    subjects = subjects.rename(columns=hash_columns)

    # Rename common non-standard column names
    rename_cols = {
        "subject_id": "id",
        "VideoFilename": "filename",
        "upl_seconds": "clip_start_time",
        "Subject_type": "subject_type",
    }

    # Rename columns to match the db format
    subjects = subjects.rename(columns=rename_cols)

    if "movie_id" not in subjects.columns:
        from kso_utils.db_utils import get_df_from_db_table

        ##### Match site code to name from movies sql and get movie_id to save it as "movie_id"
        # Query id and filenames from the movies table
        movies_df = get_df_from_db_table(db_connection, "movies")[["id", "filename"]]

        # Rename columns to match subject df
        movies_df = movies_df.rename(columns={"id": "movie_id"})

        # Reference the movienames with the id movies table
        subjects = pd.merge(subjects, movies_df, how="left", on="filename")

    if subjects["subject_type"].value_counts().idxmax() == "clip":
        # Calculate the clip_end_time
        subjects["clip_end_time"] = (
            subjects["clip_start_time"] + subjects["clip_length"]
        )

    elif subjects["subject_type"].value_counts().idxmax() == "frame":
        ##### Match 'ScientificName' to species id and save as column "frame_exp_sp_id"
        if "frame_exp_sp_id" in subjects.columns:
            from kso_utils.db_utils import get_df_from_db_table

            # Query id and sci. names from the species table
            species_df = get_df_from_db_table(db_connection, "species")[
                ["id", "scientificName"]
            ]

            # Rename columns to match subject df
            species_df = species_df.rename(columns={"id": "frame_exp_sp_id"})

            # Reference the expected species on the uploaded subjects
            subjects = pd.merge(
                subjects,
                species_df,
                how="left",
                on="frame_exp_sp_id",
            )

    else:
        right_types = ["frame", "clip"]

        # Count the number of rows to be excluded
        logging.info(
            f"{subjects[~subjects.subject_type.isin(right_types)].shape[0]}"
            f" subjects missing the right subject_type info"
        )

        # Select only rows with the right subject_type info
        subjects = subjects[subjects["subject_type"].isin(right_types)]

    # Extract the html location of the subjects
    subjects["https_location"] = subjects["locations"].apply(
        lambda x: literal_eval(x)["0"]
    )

    # Warn users if original movies can't be traced
    # back using the subject information
    if subjects.movie_id.isnull().values.any():
        # Store the classifications that don't have movie info
        movie_missing = subjects[subjects.movie_id.isnull()]

        # Report the number of classifications retrieved
        logging.info(
            f"The original movies of {movie_missing.id.nunique():,}"
            f" subjects couldn't be traced back, ensure the subject information"
            f" related to the orignal movie matches the information in the movies.csv,"
            #             f" The trouble subjects are: {movie_missing.id.unique()}"
            f" The trouble filename of the movies are: {movie_missing.filename.unique()}"
        )

    # Get the names required for the subject table
    from kso_utils.db_utils import get_column_names_db

    required_cols = list(get_column_names_db(db_connection, "subjects").values())

    # Convert lists to sets and find the difference
    difference = list(set(required_cols) - set(subjects.columns))

    if difference:
        logging.info(f"Creating empty values for the {difference} columns")
        # Create columns to match schema if they don't exist
        [subjects.__setitem__(i, subjects.get(i, np.nan)) for i in difference]

    # Set the subject columns in the right order
    subjects = subjects[required_cols]

    from kso_utils.db_utils import test_table, add_to_table, get_df_from_db_table

    # Test table validity
    test_table(subjects, "subjects", keys=["id"])

    # Add values to subjects
    add_to_table(
        conn=db_connection,
        table_name="subjects",
        values=[tuple(i) for i in subjects.values],
        num_fields=15,
    )

    ##### log how many subjects are in the db
    # Query id and subject type from the subjects table
    subjects_df = get_df_from_db_table(db_connection, "subjects")

    logging.debug(
        f"The subjects database has now a total of " f"{subjects_df.shape[0]} subjects"
    )


def sample_subjects_from_workflows(
    project: Project,
    server_connection: dict,
    db_connection,
    workflow_widget_checks,
    workflows_df: pd.DataFrame,
    subjects_df: pd.DataFrame,
):
    """
    Retrieve a subset of the subjects from the workflows of interest and
    populate the sql subjects table

    :param project: the project object
    :param server_connection: A dictionary with the client and sftp_client
    :param db_connection: SQL connection object
    :param workflow_widget_checks: the widget with information of the selected workflows
    :param workflows_df: dataframe with the project workflows information (retrieved from Zooniverse)
    :param subjects_df: dataframe with the project subjects information (retrieved from Zooniverse)

    """

    # Store the names of the workflows and their versions
    workflow_names, workflow_versions = [], []
    for i in range(0, len(workflow_widget_checks), 3):
        workflow_names.append(list(workflow_widget_checks.values())[i])
        workflow_versions.append(list(workflow_widget_checks.values())[i + 2])

    # Get the ids of the workflows of interest
    selected_zoo_workflows = [
        workflows_df[workflows_df.display_name == wf_name].workflow_id.unique()[0]
        for wf_name in workflow_names
    ]

    if not isinstance(selected_zoo_workflows, list):
        selected_zoo_workflows = literal_eval(selected_zoo_workflows)

    # Select only subjects from the workflows of interest
    subjects_series = subjects_df[
        subjects_df.workflow_id.isin(selected_zoo_workflows)
    ].copy()

    from kso_utils.db_utils import drop_table

    # Safely remove subjects table
    drop_table(conn=db_connection, table_name="subjects")

    if len(subjects_series) > 0:
        # Fill or re-fill subjects table
        populate_subjects(project, server_connection, db_connection, subjects_series)
    else:
        logging.error("No subjects to populate database from the workflows selected.")


##########################
# Upload clips functions
##########################


def set_zoo_clip_metadata(
    project: Project,
    generated_clipsdf: pd.DataFrame,
    sitesdf: pd.DataFrame,
    moviesdf: pd.DataFrame,
):
    """
    This function updates the dataframe of clips to be uploaded with
    metadata about the site and project

    :param project: the project object
    :param generated_clipsdf: a df with the information of the clips to be uploaded
    :param sitesdf: a df with the information of the sites of the project
    :param moviesdf: a df with the information of the movies of the project
    :return: upload_to_zoo, sitename, created_on

    """

    # Add spyfish-specific info
    if project.Project_name == "Spyfish_Aotearoa":
        # Rename the site columns to match standard cols names
        sitesdf = sitesdf.rename(columns={"schema_site_id": "id", "SiteID": "siteName"})

    # Rename the id column to match generated_clipsdf
    sitesdf = sitesdf.rename(columns={"id": "site_id", "siteName": "#siteName"})

    # Combine site info to the generated_clips df
    if "site_id" in generated_clipsdf.columns:
        upload_to_zoo = generated_clipsdf.merge(sitesdf, on="site_id")
        sitename = upload_to_zoo["#siteName"].unique()[0]
    else:
        raise ValueError("Sites table empty. Perhaps try to rebuild the initial db.")

    # Rename columns to match schema names
    # (fields that begin with “#” or “//” will never be shown to volunteers)
    # (fields that begin with "!" will only be available for volunteers on the Talk section, after classification)
    upload_to_zoo = upload_to_zoo.rename(
        columns={
            "id": "movie_id",
            "created_on": "#created_on",
            "clip_length": "#clip_length",
            "filename": "#VideoFilename",
            "clip_modification_details": "#clip_modification_details",
        }
    )

    # Convert datetime to string to avoid JSON seriazible issues
    upload_to_zoo["#created_on"] = upload_to_zoo["#created_on"].astype(str)
    created_on = upload_to_zoo["#created_on"].unique()[0]

    # Select only relevant columns
    upload_to_zoo = upload_to_zoo[
        [
            "movie_id",
            "clip_path",
            "upl_seconds",
            "#clip_length",
            "#created_on",
            "#VideoFilename",
            "#siteName",
            "#clip_modification_details",
        ]
    ]

    # Add information about the type of subject
    upload_to_zoo["Subject_type"] = "clip"

    # Add spyfish-specific info
    if project.Project_name == "Spyfish_Aotearoa":
        # Rename columns to match schema names
        sitesdf = sitesdf.rename(
            columns={
                "LinkToMarineReserve": "!LinkToMarineReserve",
            }
        )

        # Select only relevant columns
        sitesdf = sitesdf[["!LinkToMarineReserve", "#siteName", "ProtectionStatus"]]

        # Include site info to the df
        upload_to_zoo = upload_to_zoo.merge(sitesdf, on="#siteName")

    if project.Project_name == "Koster_Seafloor_Obs":
        # Rename columns to match schema names
        sitesdf = sitesdf.rename(
            columns={
                "decimalLatitude": "#decimalLatitude",
                "decimalLongitude": "#decimalLongitude",
                "geodeticDatum": "#geodeticDatum",
                "countryCode": "#countryCode",
            }
        )

        # Select only relevant columns
        sitesdf = sitesdf[
            [
                "siteName",
                "#decimalLatitude",
                "#decimalLongitude",
                "#geodeticDatum",
                "#countryCode",
            ]
        ]

        # Include site info to the df
        upload_to_zoo = upload_to_zoo.merge(
            sitesdf, left_on="#siteName", right_on="siteName"
        )

    # Prevent NANs on any column
    if upload_to_zoo.isnull().values.any():
        logging.info(
            f"The following columns have NAN values {upload_to_zoo.columns[upload_to_zoo.isna().any()].tolist()}"
        )

    logging.info(f"The metadata for the {upload_to_zoo.shape[0]} subjects is ready.")

    return upload_to_zoo, sitename, created_on


def upload_clips_to_zooniverse(
    project: Project,
    upload_to_zoo: pd.DataFrame,
    sitename: str,
    created_on: str,
):
    """
    It takes a dataframe of clips and metadata, creates a new subject set, and uploads the clips to
    Zooniverse

    :param upload_to_zoo: the dataframe of clips to upload
    :param sitename: the name of the site you're uploading clips from
    :param created_on: the date the clips were created
    :param project: the project object
    """

    # Estimate the number of clips
    n_clips = upload_to_zoo.shape[0]

    # Create a new subject set to host the clips
    subject_set = SubjectSet()
    subject_set_name = "clips_" + sitename + "_" + str(int(n_clips)) + "_" + created_on
    subject_set.links.project = project.Zooniverse_number
    subject_set.display_name = subject_set_name
    subject_set.save()

    logging.info(f"{subject_set_name} subject set created")

    # Save the df as the subject metadata
    subject_metadata = upload_to_zoo.set_index("clip_path").to_dict("index")

    # Upload the clips to Zooniverse (with metadata)
    new_subjects = []

    logging.info("Uploading subjects to Zooniverse")
    for clip_path, metadata in tqdm(
        subject_metadata.items(), total=len(subject_metadata)
    ):
        # Create a subject
        subject = Subject()

        # Add project info
        subject.links.project = project.Zooniverse_number

        # Add location of clip
        subject.add_location(clip_path)

        # Add metadata
        subject.metadata.update(metadata)

        # Save subject info
        subject.save()
        new_subjects.append(subject)

    # Upload all subjects
    subject_set.add(new_subjects)

    logging.info("Subjects uploaded to Zooniverse")


##########################
# Upload frames functions
##########################
def extract_frames_for_zoo(
    project: Project,
    species_list: list,
    zoo_info: dict,
    agg_df: pd.DataFrame,
    db_connection,
    server_connection,
    n_frames_subject,
    subsample_up_to,
):
    """
    > This function allows you to choose a species of interest, and then it will fetch a random
    sample of frames from the database for that species

    :param n_frames_subject: number of frames to fetch per subject, defaults to 3
    :type n_frames_subject: int (optional)
    :param subsample_up_to: If you have a lot of frames for a given species, you can subsample them.
           This parameter controls how many subjects you want to subsample to, defaults to 100
    :type subsample_up_to: int (optional)
    """

    # Roadblock to check if species list is empty
    if len(species_list) == 0:
        raise ValueError(
            "No species were selected. Please select at least one species before continuing."
        )
<<<<<<< HEAD

    # Match format of species name to Zooniverse labels
    species_names_zoo = [clean_label(species_name) for species_name in species_list]
=======
>>>>>>> 891b688a

    # Select only aggregated classifications of species of interest
    sp_agg_df = agg_df[agg_df["label"].isin(species_list)].reset_index(drop=True)

    # Subsample up to n subjects per label
    if sp_agg_df["label"].value_counts().max() > subsample_up_to:
        logging.info(
            f"Subsampling up to {subsample_up_to} subjects of the species selected"
        )
<<<<<<< HEAD
        sp_agg_df = sp_agg_df.groupby("label").sample(subsample_up_to)

    # Get csv paths
    csv_paths = server_utils.download_init_csv(
        project, ["movies", "species", "photos", "surveys", "sites"], server_connection
    )

    # Combine the aggregated clips and subjects dataframes
    comb_df = db_utils.add_db_info_to_df(
        project=project,
        db_connection=db_connection,
        df=sp_agg_df,
        csv_paths=csv_paths,
        table_name="subjects",
        cols_interest="id, clip_start_time, movie_id",
    )
=======
        # randomise the order and select up to n per group
        sp_agg_df = sp_agg_df.sample(frac=1).groupby("label").head(subsample_up_to)
>>>>>>> 891b688a

    # Identify the second of the original movie when the species first appears
    sp_agg_df["first_seen_movie"] = (
        sp_agg_df["clip_start_time"] + sp_agg_df["first_seen"]
    )

    # Add information of the original movies associated with the subjects
    # (e.g. the movie that was clipped from)
    (
        movies_df,
        no_available_movies_df,
        no_info_movies_df,
    ) = movie_utils.retrieve_movie_info_from_server(
        project=project,
        server_connection=server_connection,
        db_connection=db_connection,
    )

    # Include movies' filepath and fps to the df
<<<<<<< HEAD
    comb_df = comb_df.merge(movies_df, on="movie_id", suffixes=("", "_df2"))
=======
    comb_df = sp_agg_df.merge(movies_df, on="movie_id", suffixes=("", "_df2"))
>>>>>>> 891b688a

    # Prevent trying to extract frames from movies that are not accessible
    if len(comb_df[~comb_df.exists]) > 0:
        logging.error(
            f"There are {len(comb_df) - comb_df.exists.sum()} out of"
            "{len(frames_df)} subjects with original movies that are not accessible"
        )

    # Get csv paths
    csv_paths = server_utils.download_init_csv(
        project, ["movies", "species", "photos", "surveys", "sites"], server_connection
    )

    # Create a commonName col based on the zoo label to match schema format
    comb_df["commonName"] = comb_df["label"]

    # Combine the aggregated clips and species dataframes
    comb_df = db_utils.add_db_info_to_df(
        project=project,
        conn=db_connection,
        df=comb_df,
        csv_paths=csv_paths,
        table_name="species",
        cols_interest="id, commonName, scientificName",
    )

    # Create a list with the frames to be extracted and save into frame_number column
    comb_df["frame_number"] = comb_df[["first_seen_movie", "fps"]].apply(
        lambda x: [
            int((x["first_seen_movie"] + j) * x["fps"]) for j in range(n_frames_subject)
        ],
        1,
    )

    # Reshape df to have each frame as rows
    lst_col = "frame_number"

    comb_df = pd.DataFrame(
        {
            col: np.repeat(comb_df[col].values, comb_df[lst_col].str.len())
            for col in comb_df.columns.difference([lst_col])
        }
    ).assign(**{lst_col: np.concatenate(comb_df[lst_col].values)})[
        comb_df.columns.tolist()
    ]

    # Drop unnecessary columns
    comb_df.drop(["subject_ids"], inplace=True, axis=1)

    # Check the frames haven't been uploaded to Zooniverse
    comb_df = check_frames_uploaded(project, comb_df)

    # Specify the temp location to store the frames
    if project.server == "SNIC":
        snic_path = "/mimer/NOBACKUP/groups/snic2021-6-9"
        folder_name = f"{snic_path}/tmp_dir/frames/"
        frames_folder = Path(folder_name, "_".join(species_list) + "_frames/")
    else:
        frames_folder = "_".join(species_list) + "_frames/"
        if len(frames_folder) > 260:
            curr = datetime.datetime.now().strftime("%Y-%m-%d_%H:%M:%S")
            frames_folder = f"{curr}_various_frames/"

    # Extract the frames from the videos, store them in the temp location
    # and save the df with information about the frames in the projectprocessor
    generated_frames = movie_utils.extract_frames(
        project=project,
        server_connection=server_connection,
        df=comb_df,
        frames_folder=frames_folder,
    )
    return generated_frames


# Function to gather information of frames already uploaded to Zooniverse
def check_frames_uploaded(
    project: Project,
    frames_df: pd.DataFrame,
):
    from kso_utils.db_utils import create_connection

    db_connection = create_connection(project.db_path)
    # create a list of the species about to upload (scientificName)
    list_species = frames_df["scientificName"].unique()

    if project.server == "SNIC":
        # Get info of frames of the species of interest already uploaded
        if len(list_species) <= 1:
            uploaded_frames_df = pd.read_sql_query(
                f"SELECT movie_id, frame_number, \
            frame_exp_sp_id FROM subjects WHERE scientificName=='{list_species[0]}' AND subject_type='frame'",
                db_connection,
            )

        else:
            uploaded_frames_df = pd.read_sql_query(
                f"SELECT movie_id, frame_number, frame_exp_sp_id FROM subjects WHERE frame_exp_sp_id IN \
            {tuple(list_species)} AND subject_type='frame'",
                db_connection,
            )

        # Filter out frames that have already been uploaded
        if (
            len(uploaded_frames_df) > 0
            and not uploaded_frames_df["frame_number"].isnull().any()
        ):
            logging.info(
                "There are some frames already uploaded in Zooniverse for the species selected. \
                Checking if those are the frames you are trying to upload"
            )
            # Ensure that frame_number is an integer
            uploaded_frames_df["frame_number"] = uploaded_frames_df[
                "frame_number"
            ].astype(int)
            frames_df["frame_number"] = frames_df["frame_number"].astype(int)
            merge_df = (
                pd.merge(
                    frames_df,
                    uploaded_frames_df,
                    left_on=["movie_id", "frame_number"],
                    right_on=["movie_id", "frame_number"],
                    how="left",
                    indicator=True,
                )["_merge"]
                == "both"
            )

            # Exclude frames that have already been uploaded
            # trunk-ignore(flake8/E712)
            frames_df = frames_df[merge_df == False]
            if len(frames_df) == 0:
                logging.error(
                    "All of the frames you have selected are already uploaded."
                )
            else:
                logging.info(
                    "There are",
                    len(frames_df),
                    "frames with the species of interest not uploaded to Zooniverse yet.",
                )

        else:
            logging.info(
                "There are no frames uploaded in Zooniverse for the species selected."
            )

    return frames_df


# Function modify the frames
def modify_frames(
    project: Project,
    frames_to_upload_df: pd.DataFrame,
    species_i: list,
    modification_details: dict,
):
    server = project.server

    if len(species_i) == 0:
        species_i = ["custom_species"]

    # Specify the folder to host the modified frames
    if server == "SNIC":
        # Specify volume allocated by SNIC
        snic_path = "/mimer/NOBACKUP/groups/snic2021-6-9"
        folder_name = f"{snic_path}/tmp_dir/frames/"
        mod_frames_folder = Path(
            folder_name, "modified_" + "_".join(species_i) + "_frames/"
        )
    else:
        mod_frames_folder = "modified_" + "_".join(species_i) + "_frames/"
        if hasattr(project, "output_path"):
            mod_frames_folder = project.output_path + mod_frames_folder

    # Specify the path of the modified frames
    frames_to_upload_df["modif_frame_path"] = (
        mod_frames_folder
        + "_modified_"
        + frames_to_upload_df["frame_path"].apply(lambda x: os.path.basename(x))
    )

    # Remove existing modified clips
    if os.path.exists(mod_frames_folder):
        shutil.rmtree(mod_frames_folder)

    if len(modification_details.values()) > 0:
        # Save the modification details to include as subject metadata
        frames_to_upload_df["frame_modification_details"] = str(modification_details)

        # Create the folder to store the videos if not exist
        if not os.path.exists(mod_frames_folder):
            Path(mod_frames_folder).mkdir(parents=True, exist_ok=True)
            # Recursively add permissions to folders created
            [os.chmod(root, 0o777) for root, dirs, files in os.walk(mod_frames_folder)]

        #### Modify the clips###
        # Read each clip and modify them (showing a progress bar)
        for index, row in tqdm(
            frames_to_upload_df.iterrows(), total=frames_to_upload_df.shape[0]
        ):
            if not os.path.exists(row["modif_frame_path"]):
                # Set up input prompt
                init_prompt = f"ffmpeg.input('{row['frame_path']}')"
                full_prompt = init_prompt
                # Set up modification
                for transform in modification_details.values():
                    if "filter" in transform:
                        mod_prompt = transform["filter"]
                        full_prompt += mod_prompt
                # Setup output prompt
                crf_value = [
                    transform["crf"] if "crf" in transform else None
                    for transform in modification_details.values()
                ]
                crf_value = [i for i in crf_value if i is not None]

                if len(crf_value) > 0:
                    # Note: now using q option as crf not supported by ffmpeg build
                    crf_prompt = str(max([int(i) for i in crf_value]))
                    full_prompt += f".output('{row['modif_frame_path']}', q={crf_prompt}, pix_fmt='yuv420p')"
                else:
                    full_prompt += (
                        f".output('{row['modif_frame_path']}', q=20, pix_fmt='yuv420p')"
                    )
                # Run the modification
                try:
                    logging.info(full_prompt)
                    eval(full_prompt).run(capture_stdout=True, capture_stderr=True)
                    os.chmod(row["modif_frame_path"], 0o777)
                except ffmpeg.Error as e:
                    logging.info("stdout:", e.stdout.decode("utf8"))
                    logging.info("stderr:", e.stderr.decode("utf8"))
                    raise e

        logging.info("Frames modified successfully")

    else:
        # Save the modification details to include as subject metadata
        frames_to_upload_df["modif_frame_path"] = frames_to_upload_df["frame_path"]

    return frames_to_upload_df


# Function to set the metadata of the frames to be uploaded to Zooniverse
def set_zoo_frame_metadata(
    project: Project,
    db_connection,
    df: pd.DataFrame,
    species_list: list,
    csv_paths: dict,
):
    """
    It takes a dataframe of clips or frames, and adds metadata about the site and project to it

    :param df: the dataframe with the media to upload
    :param project: the project object
    :param species_list: a list of the species that should be on the frames
    :param csv_paths: a dictionary with the paths of the csvs used to initiate the db
    :return: upload_to_zoo, sitename, created_on
    """
    project_name = project.Project_name

    if not isinstance(df, pd.DataFrame):
        df = df.df

    if (
        "modif_frame_path" in df.columns
        and "no_modification" not in df["modif_frame_path"].values
    ):
        df["frame_path"] = df["modif_frame_path"]

    # Set project-specific metadata
    if project.Zooniverse_number == 9747 or 9754:
        df = add_db_info_to_df(
            project, db_connection, csv_paths, df, "sites", "id, siteName"
        )
        upload_to_zoo = df[
            [
                "frame_path",
                "frame_number",
                "species_id",
                "movie_id",
                "created_on",
                "siteName",
            ]
        ]

    elif project_name == "SGU":
        upload_to_zoo = df[["frame_path", "species_id", "filename"]]

    elif project_name == "Spyfish_Aotearoa":
        from kso_utils.spyfish_utils import spyfish_subject_metadata

        upload_to_zoo = spyfish_subject_metadata(df, csv_paths=csv_paths)
    else:
        logging.error("This project is not a supported Zooniverse project.")

    # Add information about the type of subject
    upload_to_zoo = upload_to_zoo.copy()
    upload_to_zoo.loc[:, "subject_type"] = "frame"
    upload_to_zoo = upload_to_zoo.rename(columns={"species_id": "frame_exp_sp_id"})

    # Check there are no empty values (prevent issues uploading subjects)
    if upload_to_zoo.isnull().values.any():
        logging.error(
            "There are some values missing from the data you are trying to upload."
        )

    return upload_to_zoo


# Function to upload frames to Zooniverse
def upload_frames_to_zooniverse(
    project: Project,
    upload_to_zoo: pd.DataFrame,
    species_list: list,
):
    """
    It takes a dataframe of frames, and upload it to Zooniverse

    :param df: the dataframe with the media to upload
    :param project: the project object
    :param species_list: a list of the species that should be on the frames
    :return: upload_to_zoo, sitename, created_on
    """

    # Retireve zooniverse project name and number
    project_name = project.Project_name
    project_number = project.Zooniverse_number

    # Estimate the number of frames
    n_frames = upload_to_zoo.shape[0]

    if project_name == "Koster_Seafloor_Obs":
        created_on = upload_to_zoo["created_on"].unique()[0]
        sitename = upload_to_zoo["siteName"].unique()[0]

        # Name the subject set
        subject_set_name = (
            "frames_"
            + str(int(n_frames))
            + "_"
            + "_".join(species_list)
            + "_"
            + sitename
            + "_"
            + created_on
        )

    elif project_name == "SGU":
        surveys_df = pd.read_csv(project.csv_paths["local_surveys_csv"])
        created_on = surveys_df["SurveyDate"].unique()[0]
        folder_name = os.path.split(
            os.path.dirname(upload_to_zoo["frame_path"].iloc[0])
        )[1]
        sitename = folder_name

        # Name the subject set
        subject_set_name = (
            "frames_"
            + str(int(n_frames))
            + "_"
            + "_".join(species_list)
            + "_"
            + sitename
            + "_"
            + created_on
        )

    else:
        # Name the subject for frames from multiple sites/movies
        subject_set_name = (
            "frames_"
            + str(int(n_frames))
            + "_"
            + "_".join(species_list)
            + datetime.date.today().strftime("_%d_%m_%Y")
        )

    # Create a new subject set to host the frames
    subject_set = SubjectSet()
    subject_set.links.project = project_number
    subject_set.display_name = subject_set_name
    subject_set.save()

    logging.info(subject_set_name, "subject set created")

    # Save the df as the subject metadata
    subject_metadata = upload_to_zoo.set_index("frame_path").to_dict("index")

    # Upload the clips to Zooniverse (with metadata)
    new_subjects = []

    logging.info("Uploading subjects to Zooniverse...")
    for frame_path, metadata in tqdm(
        subject_metadata.items(), total=len(subject_metadata)
    ):
        subject = Subject()

        subject.links.project = project_number
        subject.add_location(frame_path)

        logging.info(frame_path)
        subject.metadata.update(metadata)

        logging.info(metadata)
        subject.save()
        logging.info("Subject saved")
        new_subjects.append(subject)

    # Upload videos
    subject_set.add(new_subjects)
    logging.info("Subjects uploaded to Zooniverse")<|MERGE_RESOLUTION|>--- conflicted
+++ resolved
@@ -1481,12 +1481,6 @@
         raise ValueError(
             "No species were selected. Please select at least one species before continuing."
         )
-<<<<<<< HEAD
-
-    # Match format of species name to Zooniverse labels
-    species_names_zoo = [clean_label(species_name) for species_name in species_list]
-=======
->>>>>>> 891b688a
 
     # Select only aggregated classifications of species of interest
     sp_agg_df = agg_df[agg_df["label"].isin(species_list)].reset_index(drop=True)
@@ -1496,27 +1490,10 @@
         logging.info(
             f"Subsampling up to {subsample_up_to} subjects of the species selected"
         )
-<<<<<<< HEAD
-        sp_agg_df = sp_agg_df.groupby("label").sample(subsample_up_to)
-
-    # Get csv paths
-    csv_paths = server_utils.download_init_csv(
-        project, ["movies", "species", "photos", "surveys", "sites"], server_connection
-    )
-
-    # Combine the aggregated clips and subjects dataframes
-    comb_df = db_utils.add_db_info_to_df(
-        project=project,
-        db_connection=db_connection,
-        df=sp_agg_df,
-        csv_paths=csv_paths,
-        table_name="subjects",
-        cols_interest="id, clip_start_time, movie_id",
-    )
-=======
+
         # randomise the order and select up to n per group
         sp_agg_df = sp_agg_df.sample(frac=1).groupby("label").head(subsample_up_to)
->>>>>>> 891b688a
+
 
     # Identify the second of the original movie when the species first appears
     sp_agg_df["first_seen_movie"] = (
@@ -1536,11 +1513,7 @@
     )
 
     # Include movies' filepath and fps to the df
-<<<<<<< HEAD
-    comb_df = comb_df.merge(movies_df, on="movie_id", suffixes=("", "_df2"))
-=======
     comb_df = sp_agg_df.merge(movies_df, on="movie_id", suffixes=("", "_df2"))
->>>>>>> 891b688a
 
     # Prevent trying to extract frames from movies that are not accessible
     if len(comb_df[~comb_df.exists]) > 0:
