--- conflicted
+++ resolved
@@ -191,20 +191,12 @@
     return df
 
 
-<<<<<<< HEAD
+
 def get_schema_table_names(conn: sqlite3.Connection):
     """
     > This function retrieves a list with table names of the sql db
 
     :param conn: SQL connection object
-=======
-def check_table_name(conn: sqlite3.Connection, table_name: str):
-    """
-    > This function checks if a table name exists in the sql db
-
-    :param conn: SQL connection object
-    :param table_name: a string of the name of the table of interest
->>>>>>> 52c859a0
     """
 
     cursor = conn.cursor()
@@ -212,16 +204,8 @@
     tables = cursor.fetchall()
     table_names = [table[0] for table in tables]
 
-<<<<<<< HEAD
     return table_names
-=======
-    if table_name in table_names:
-        pass
-    else:
-        logging.error(
-            f"The table_name specified ({table_name}) doesn't exist in the sql database"
-        )
->>>>>>> 52c859a0
+
 
 
 def get_column_names_db(conn: sqlite3.Connection, table_i: str):
@@ -232,13 +216,7 @@
     :param table_i: a string of the name of the table of interest
     :return: A list of column names of the table of interest
     """
-<<<<<<< HEAD
-=======
-
-    # Check if the table name exists in the sql db
-    check_table_name(conn, table_i)
-
->>>>>>> 52c859a0
+
     # Get the data of the table of interest
     data = conn.execute(f"SELECT * FROM {table_i}")
 
@@ -458,13 +436,9 @@
 
 def add_db_info_to_df(
     project: Project,
-<<<<<<< HEAD
     conn: sqlite3.Connection,
     csv_paths: dict,
-=======
-    db_connection,
-    csv_paths,
->>>>>>> 52c859a0
+
     df: pd.DataFrame,
     table_name: str,
     cols_interest: str = "*",
@@ -474,17 +448,12 @@
     the df
 
     :param project: The project object
-<<<<<<< HEAD
-    :param conn: SQL connection object
-=======
-    :param db_connection: SQL connection object
->>>>>>> 52c859a0
+    :param conn: SQL connection object
     :param csv_paths: a dictionary with the paths of the csv files with info to initiate the db
     :param df: a dataframe with the information of the local csv to populate from
     :param table_name: The name of the table in the database where the data is stored
     :param cols_interest: list,
     """
-<<<<<<< HEAD
     # Retrieve the sql as a df
     query = f"SELECT {cols_interest} FROM {table_name}"
     sql_df = pd.read_sql_query(query, conn)
@@ -514,70 +483,22 @@
         left_on_col = "site_id"
 
     # Set species table
-=======
-    # Check if the table name exists in the sql db
-    check_table_name(db_connection, table_name)
-
-    # Retrieve the sql as a df
-    query = f"SELECT {cols_interest} FROM {table_name}"
-    sql_df = pd.read_sql_query(query, db_connection)
-
-    from kso_utils.spyfish_utils import add_spyfish_survey_info
-
-    # Merge movies table
-    if table_name == "movies":
-        # Add survey information as part of the movie info
-        if "local_surveys_csv" in csv_paths.keys():
-            sql_df = add_spyfish_survey_info(sql_df, csv_paths)
-
-        # Combine the original and sqldf dfs
-        comb_df = pd.merge(
-            df, sql_df, how="left", left_on="movie_id", right_on="id"
-        ).drop(columns=["id"])
-
-    # Merge subjects table
-    elif table_name == "subjects":
-        # Ensure subject_ids format is int
-        df["subject_ids"] = df["subject_ids"].astype(int)
-        sql_df["id"] = sql_df["id"].astype(int)
-
-        # Combine the original and sqldf dfs
-        comb_df = pd.merge(
-            df, sql_df, how="left", left_on="subject_ids", right_on="id"
-        ).drop(columns=["id"])
-
-    # Merge sites table
-    elif table_name == "sites":
-        # Combine the original and sqldf dfs
-        comb_df = pd.merge(
-            df, sql_df, how="left", left_on="site_id", right_on="id"
-        ).drop(columns=["id"])
-
-    # Merge species table
->>>>>>> 52c859a0
     elif table_name == "species":
         from kso_utils.zooniverse_utils import clean_label
 
         # Match format of species name to Zooniverse labels
-<<<<<<< HEAD
         sql_df["commonName"] = sql_df["commonName"].apply(clean_label)
 
         # Save the name of the columns to merge dfs on
         left_on_col = "commonName"
         right_on_col = "commonName"
-=======
-        sql_df["label"] = sql_df["label"].apply(clean_label)
-
-        # Combine the original and sqldf dfs
-        comb_df = pd.merge(df, sql_df, how="left", on="label").drop(columns=["id"])
->>>>>>> 52c859a0
+
 
     else:
         logging.error(
             f"The table_name specified ({table_name}) doesn't have a merging option"
         )
 
-<<<<<<< HEAD
     # Ensure column to merge dfs on is int
     df[left_on_col] = df[left_on_col].astype(float).astype(int)
 
@@ -606,6 +527,3 @@
         )["id"].tolist()
 
     return species_ids
-=======
-    return comb_df
->>>>>>> 52c859a0
