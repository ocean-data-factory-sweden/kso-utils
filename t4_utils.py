--- conflicted
+++ resolved
@@ -145,12 +145,8 @@
 
     server = project.server
 
-<<<<<<< HEAD
+
     if server == "SNIC":
-
-=======
-    if server == "SNIC" and project.Project_name == "Koster_Seafloor_Obs":
->>>>>>> 99cab0e5
         movies_df = s_utils.retrieve_movie_info_from_server(project, server_dict)
         movie_folder = project.movie_folder
 
@@ -247,12 +243,8 @@
     species_ids: list,
     conn: sqlite3.Connection,
 ):
-<<<<<<< HEAD
 
     if project.server == "SNIC":
-=======
-    if project.Project_name == "Koster_Seafloor_Obs":
->>>>>>> 99cab0e5
         # Get info of frames of the species of interest already uploaded
         if len(species_ids) <= 1:
             uploaded_frames_df = pd.read_sql_query(
