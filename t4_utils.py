--- conflicted
+++ resolved
@@ -142,17 +142,8 @@
 
     server = project.server
 
-<<<<<<< HEAD
     movies_df = s_utils.retrieve_movie_info_from_server(project, server_dict)
     movie_folder = project.movie_folder
-=======
-    if server == "SNIC":
-        movies_df = s_utils.retrieve_movie_info_from_server(project, server_dict)
-
-        # Include movies' filepath and fps to the df
-        frames_df = frames_df.merge(movies_df, left_on="movie_id", right_on="id")
-        frames_df["fpath"] = frames_df["spath"]
->>>>>>> 9b81f9db
 
     # Include movies' filepath and fps to the df
     frames_df = frames_df.merge(movies_df, left_on="movie_id", right_on="id")
@@ -171,26 +162,12 @@
             "Please adjust your aggregation criteria / species choice and try again."
         )
 
-<<<<<<< HEAD
     ##### Add species_id info ####
     # Retrieve species info
     species_df = pd.read_sql_query(
         "SELECT id, label, scientificName FROM species",
         conn,
     )
-=======
-    if server == "AWS":
-        # Include movies' filepath and fps to the df
-        # TODO: Define fpaths?
-        frames_df = frames_df.merge(f_paths, left_on="movie_id", right_on="id")
-
-        ##### Add species_id info ####
-        # Retrieve species info
-        species_df = pd.read_sql_query(
-            "SELECT id, label, scientificName FROM species",
-            conn,
-        )
->>>>>>> 9b81f9db
 
     # Retrieve species info
     species_df = species_df.rename(columns={"id": "species_id"})
@@ -395,10 +372,7 @@
 
     # Transform species names to species ids
     species_ids = get_species_ids(project, species_names)
-<<<<<<< HEAD
-
-=======
->>>>>>> 9b81f9db
+
     conn = db_utils.create_connection(db_path)
 
     if project.movie_folder is None:
