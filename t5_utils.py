#t5 utils
import argparse, os
import kso_utils.db_utils as db_utils
import pandas as pd
import numpy as np
import math
import subprocess
import shutil
import logging
import pims
import cv2

from tqdm import tqdm
from PIL import Image
from IPython.display import HTML, display, update_display, clear_output
import ipywidgets as widgets
from ipywidgets import interact, Layout
from kso_utils.zooniverse_utils import auth_session, populate_agg_annotations
import kso_utils.tutorials_utils as t_utils
import kso_utils.server_utils as s_utils
import kso_utils.t12_utils as t12
import kso_utils.koster_utils as k_utils
import kso_utils.spyfish_utils as spyfish_utils
from ipyfilechooser import FileChooser
from pathlib import Path
from datetime import date

from panoptes_client import (
    SubjectSet,
    Subject,
    Project,
    Panoptes,
)

# Logging

logging.basicConfig(level=logging.WARNING)
logger = logging.getLogger(__name__)
logger.setLevel(logging.DEBUG)
out_df = pd.DataFrame()

# Function to set up and collect project-specific information
def setup_frame_info(project_name: str):
    # Initiate db
    db_info_dict = t_utils.initiate_db(project_name)
    movie_folder = t_utils.get_project_info(project_name, "movie_folder")
    zoo_number = t_utils.get_project_info(project_name, "Zooniverse_number")
    if str(zoo_number).isdigit():
        # Connect to Zooniverse project
        zoo_project = t_utils.connect_zoo_project(project_name)
        zoo_info_dict = t_utils.retrieve__populate_zoo_info(project_name = project_name, 
                                                    db_info_dict = db_info_dict,
                                                    zoo_project = zoo_project,
                                                    zoo_info = ["subjects", "classifications", "workflows"])
    else:
        zoo_project, zoo_info_dict = None, None
    return db_info_dict, zoo_project, zoo_info_dict

# Function to select the species of interest from those available
def choose_species(db_path: str = "koster_lab.db"):
    conn = db_utils.create_connection(db_path)
    species_list = pd.read_sql_query("SELECT label from species", conn)["label"].tolist()
    if len(species_list) == 0:
        species_list = [""]
        logging.error("Your database contains no species, please add at least one species before continuing.")
    w = widgets.SelectMultiple(
        options=species_list,
        value=[species_list[0]],
        description='Species',
        disabled=False
    )

    display(w)
    return w

#Function to choose a folder path
def choose_folder():
    fc = FileChooser('.')
    display(fc)
    return fc

# Function to match species selected to species id
def get_species_ids(project_name: str, species_list: list):
    """
    # Get ids of species of interest
    """
    db_path = t_utils.get_project_info(project_name, "db_path")
    conn = db_utils.create_connection(db_path)
    if len(species_list) == 1:
        species_ids = pd.read_sql_query(
            f'SELECT id FROM species WHERE label=="{species_list[0]}"', conn
        )["id"].tolist()
    else:
        species_ids = pd.read_sql_query(
        f'SELECT id FROM species WHERE label IN "{tuple(species_list)}"', conn
    )["id"].tolist()
    return species_ids
    
def get_species_frames(agg_clips_df, species_ids: list, server_dict: dict, conn, project_name, n_frames_subject):
    """
    # Function to identify up to n number of frames per classified clip
    # that contains species of interest after the first time seen

    # Find classified clips that contain the species of interest
    """
        
    # Retrieve list of subjects
    subjects_df = pd.read_sql_query(
                    f"SELECT id, clip_start_time, movie_id FROM subjects WHERE subject_type='clip'",
                    conn,)

    # Combine the aggregated clips and subjects dataframes
    frames_df = pd.merge(agg_clips_df, subjects_df, how="left", left_on="subject_ids", right_on="id").drop(columns=["id"])

    # Identify the second of the original movie when the species first appears
    frames_df["first_seen_movie"] = (
        frames_df["clip_start_time"] + frames_df["first_seen"]
    )
            
    # Get the filepath and fps info of the original movies
    f_paths = pd.read_sql_query(f"SELECT id, filename, fpath, fps FROM movies", conn)        
            
    server = t_utils.get_project_info(project_name, "server")
    
    if server == "SNIC" and project_name == "Koster_Seafloor_Obs":
        
        movie_folder = t_utils.get_project_info(project_name, "movie_folder")
          
        f_paths["fpath"] = movie_folder + f_paths["fpath"]

        # Ensure swedish characters don't cause issues
        f_paths["fpath"] = f_paths["fpath"].apply(k_utils.unswedify)
        
        # Include movies' filepath and fps to the df
        frames_df = frames_df.merge(f_paths, left_on="movie_id", right_on="id")
        
        # Specify if original movies can be found
        # frames_df["fpath"] = frames_df["fpath"].apply(lambda x: x.encode('utf-8'))
        movie_paths = [k_utils.unswedify(str(Path(movie_folder, x))) for x in s_utils.get_snic_files(server_dict["client"], movie_folder).spath.values]
        frames_df["exists"] = frames_df["fpath"].apply(lambda x: True if x in movie_paths else False)
                                                      
        if len(frames_df[~frames_df.exists]) > 0:
            logging.error(
                f"There are {len(frames_df) - frames_df.exists.sum()} out of {len(frames_df)} frames with a missing movie"
            )

        # Select only frames from movies that can be found
        frames_df = frames_df[frames_df.exists]

    if server == "AWS":
        
        # Include movies' filepath and fps to the df
        frames_df = frames_df.merge(f_paths, left_on="movie_id", right_on="id")
        
        ##### Add species_id info ####
        # Retrieve species info
        species_ids = pd.read_sql_query(
            f"SELECT id, label, scientificName FROM species",
            conn,)

        # Retrieve species info
        species_ids = species_ids.rename(columns={"id": "species_id"})
        
        # Match format of species name to Zooniverse labels
        species_ids["label"] = species_ids["label"].str.upper()
        species_ids["label"] = species_ids["label"].str.replace(" ", "")
        
        # Combine the aggregated clips and subjects dataframes
        frames_df = pd.merge(frames_df, species_ids, how="left", on="label").drop(columns=["id"])
  
    # Identify the ordinal number of the frames expected to be extracted
    frames_df["frame_number"] = frames_df[["first_seen_movie", "fps"]].apply(
        lambda x: [
            int((x["first_seen_movie"] + j) * x["fps"]) for j in range(n_frames_subject)
        ], 1
    )

    # Reshape df to have each frame as rows
    lst_col = "frame_number"

    frames_df = pd.DataFrame(
        {
            col: np.repeat(frames_df[col].values, frames_df[lst_col].str.len())
            for col in frames_df.columns.difference([lst_col])
        }
    ).assign(**{lst_col: np.concatenate(frames_df[lst_col].values)})[
        frames_df.columns.tolist()
    ]

    # Drop unnecessary columns
    frames_df.drop(["subject_ids"], inplace=True, axis=1)
        
        
    return frames_df

# Function to gather information of frames already uploaded
def check_frames_uploaded(frames_df: pd.DataFrame, project_name, species_ids, conn):
    # Get info of frames of the species of interest already uploaded
    if len(species_ids) <= 1:
        uploaded_frames_df = pd.read_sql_query(f"SELECT movie_id, frame_number, frame_exp_sp_id FROM subjects WHERE frame_exp_sp_id=='{species_ids[0]}' AND subject_type='frame'", conn)
    
    else:
        uploaded_frames_df = pd.read_sql_query(
        f"SELECT movie_id, frame_number, frame_exp_sp_id FROM subjects WHERE frame_exp_sp_id IN {tuple(species_ids)} AND subject_type='frame'",
    conn,
    )
    
    # Filter out frames that have already been uploaded
    if len(uploaded_frames_df) > 0:
        print("There are some frames already uploaded in Zooniverse for the species selected. Checking if those are the frames you are trying to upload")
        merge_df = pd.merge(frames_df, uploaded_frames_df, 
                            left_on=["movie_id", "frame_number"], 
                            right_on=["movie_id", "frame_number"],
                            how='left', indicator=True)['_merge'] == 'both'

        # Exclude frames that have already been uploaded
        frames_df = frames_df[merge_df == False]
        if len(frames_df) == 0:
            logging.error("All of the frames you have selected are already uploaded.")
        else:
            print("There are", len(frames_df), "frames with the species of interest not uploaded to Zooniverse yet.")
            
    else:
        print("There are no frames uploaded in Zooniverse for the species selected.")
            
    return frames_df



# Function to extract selected frames from videos
def extract_frames(df, server, server_dict, project_name, frames_folder):
    """
    Extract frames and save them in chosen folder.
    """
    
    #WIP
    if server == "AWS":
        
        # Extract the key of each movie
        df['key_movie'] = df['fpath'].apply(lambda x: x.split('/',3)[3])
        
        # Set the filename of the frames
        df["frame_path"] = (
            frames_folder
            + df["filename"].astype(str)
            + "_frame_"
            + df["frame_number"].astype(str)
            + "_"
            + df["label"].astype(str)
            + ".jpg"
        )
        
        for key_movie in df["key_movie"].unique():
            # generate a temp url for the movie 
            url = server_dict['client'].generate_presigned_url('get_object', 
                                                            Params = {'Bucket': server_dict['bucket'], 
                                                                      'Key': key_movie}, 
                                                            ExpiresIn = 200)
            if url is None:
                logging.error(f"Movie {key_movie} couldn't be found in the server.")
            else:
                
                # Select the frames to download from the movie
                key_movie_df =  df[df['key_movie'] == key_movie].reset_index()

                # Read the movie on cv2 and prepare to extract frames
                cap = cv2.VideoCapture(url)

                # Get the frame numbers for each movie the fps and duration
                for index, row in tqdm(key_movie_df.iterrows(), total=key_movie_df.shape[0]):
                    # Create the folder to store the frames if not exist
                    if not os.path.exists(row["frame_path"]):
                        cap.set(1, row["frame_number"])
                        ret, frame = cap.read()
                        cv2.imwrite(row["frame_path"], frame)
       
    
    if server == "SNIC":
        movie_folder = t_utils.get_project_info(project_name, "movie_folder")
        movie_files = s_utils.get_snic_files(server_dict["client"], movie_folder)["spath"].tolist()

        # Create the folder to store the frames if not exist
        if not os.path.exists(frames_folder):
            os.mkdir(frames_folder)

        # Get movies filenames from their path
        df["movie_filename"] = df["fpath"].apply(lambda x: os.path.splitext(os.path.basename(x))[0])

        # Set the filename of the frames
        df["frame_path"] = (
            frames_folder
            + df["movie_filename"].astype(str)
            + "_frame_"
            + df["frame_number"].astype(str)
            + "_"
            + df["species_id"].astype(str)
            + ".jpg"
        )


        # Download movies that are not available locally
        if len(df["fpath"].unique()) > 5:
            logging.error(f"You are about to download {len(df['fpath'].unique())} movies to your local machine. We recommend running this notebook on your SNIC server environment directly instead to limit transfer volume.")

        else:
            for k in df["fpath"].unique():
                if not os.path.exists(k):
                    print(k, (os.path.basename(k) not in movie_files), (k_utils.reswedify(os.path.basename(k)) not in movie_files), (k_utils.reswedify(os.path.basename(k)) not in movie_files), os.path.basename(k).encode('utf-8'), k_utils.reswedify(os.path.basename(k)).encode('utf-8'), k_utils.unswedify(os.path.basename(k)).encode('utf-8'))
                    if os.path.basename(k) not in movie_files and k_utils.reswedify(os.path.basename(k)) in movie_files:
                        k = k_utils.reswedify(k)
                    elif os.path.basename(k) not in movie_files and k_utils.reswedify(os.path.basename(k)) not in movie_files:
                        k = k_utils.unswedify(k)
                    # Download the movie of interest
                    s_utils.download_object_from_snic(
                                    server_dict["sftp_client"],
                                    remote_fpath=k,
                                    local_fpath=str(Path(".", k_utils.unswedify(os.path.basename(k))))
                    )

            video_dict = {k: pims.Video(str(Path(".", k_utils.unswedify(os.path.basename(k))))) for k in df["fpath"].unique()}

            # Save the frame as matrix
            df["frames"] = df[["fpath", "frame_number"]].apply(
                lambda x: video_dict[x["fpath"]][int(x["frame_number"])],
                1,
            )

            # Extract and save frames
            for frame, filename in zip(df["frames"], df["frame_path"]):
                Image.fromarray(frame).save(f"{filename}")

            print("Frames extracted successfully")
    
    return df

<<<<<<< HEAD
=======
    if "movie_id" in df.columns:
        upload_to_zoo = df[["frame_path", "species_id", "movie_id"]]
    
        movies_df = pd.read_csv(db_info_dict["local_movies_csv"])
    
        upload_to_zoo = upload_to_zoo.merge(movies_df, left_on="movie_id",
                                            right_on="movie_id")
    
        created_on = upload_to_zoo["created_on"].unique()[0]
        sitename = upload_to_zoo["siteName"].unique()[0]

    else:
        upload_to_zoo = df[["frame_path", "species_id", "filename"]]
        surveys_df = pd.read_csv(db_info_dict["local_surveys_csv"])
        sites_df = pd.read_csv(db_info_dict["local_sites_csv"])
        created_on = surveys_df["SurveyDate"].unique()[0]
        folder_name = os.path.split(os.path.dirname(df["frame_path"].iloc[0]))[1]
        sitename = folder_name
        
    # Add information about the type of subject
    upload_to_zoo["subject_type"] = "frame"
    upload_to_zoo = upload_to_zoo.rename(columns={"species_id": "frame_exp_sp_id"})
 
    return upload_to_zoo, sitename, created_on
>>>>>>> aa52919c

# Function to the provide drop-down options to select the frames to be uploaded
def get_frames(species_names: list, db_path: str, zoo_info_dict: dict, server_dict: dict, project_name: str, n_frames_subject=3, subsample_up_to=100):
    
    ### Transform species names to species ids##
    if species_names[0] == "":
        logging.error("No species were selected. Please select at least one species before continuing.")
        
    else:
        species_ids = get_species_ids(project_name, species_names)
        
    
    ### Retrieve project-specific information and connect to db
    movie_folder = t_utils.get_project_info(project_name, "movie_folder")
    server = t_utils.get_project_info(project_name, "server")
    conn = db_utils.create_connection(db_path)
    
    if movie_folder == "None" and server != "AWS":
        # Extract frames of interest from a folder with frames
        df = FileChooser('.')
        df.title = '<b>Select frame folder location</b>'
            
        # Callback function
        def build_df(chooser):
            frame_files = os.listdir(chooser.selected)
            frame_paths = [chooser.selected+i for i in frame_files]
            try:
                os.symlink(chooser.selected[:-1], 'linked_frames')
            except FileExistsError:
                os.remove('linked_frames')
                os.symlink(chooser.selected[:-1], 'linked_frames')
            chooser.df = pd.DataFrame(frame_paths, columns=["frame_path"])
            # TODO: Add multiple species option
            chooser.df["species_id"] = species_ids
                
        # Register callback function
        df.register_callback(build_df)
        display(df)
        
    else:
        ## Choose the Zooniverse workflow/s with classified clips to extract the frames from ####
        # Select the Zooniverse workflow/s of interest
        workflows_out = t12.WidgetMaker(zoo_info_dict["workflows"])
        display(workflows_out)
        
        # Select the agreement threshold to aggregrate the responses
        agg_params = t12.choose_agg_parameters("clip")

        # Select the temp location to store frames before uploading them to Zooniverse
        df = FileChooser('.')
        df.title = '<b>Choose location to store frames</b>'
            
        # Callback function
        def extract_files(chooser):
            # Get the aggregated classifications based on the specified aggrement threshold
            clips_df = t12.get_classifications(workflows_out.checks,
                                               zoo_info_dict["workflows"], "clip", zoo_info_dict["classifications"], db_path)
        
            agg_clips_df, raw_clips_df = t12.aggregrate_classifications(clips_df, "clip", project_name, agg_params=agg_params)
#             agg_clips_df = agg_clips_df.rename(columns={"frame_exp_sp_id": "species_id"})
            
            # Match format of species name to Zooniverse labels
            species_names_zoo = [species_name.upper() for species_name in species_names]
            species_names_zoo = [species_name.replace(" ", "") for species_name in species_names_zoo]
            
            # Select only aggregated classifications of species of interest:
            sp_agg_clips_df = agg_clips_df[agg_clips_df["label"].isin(species_names_zoo)]
            
            # Subsample up to desired sample
            if sp_agg_clips_df.shape[0] >= subsample_up_to:
                print ("Subsampling up to", subsample_up_to)
                sp_agg_clips_df = sp_agg_clips_df.sample(subsample_up_to)
            
            # Populate the db with the aggregated classifications
            populate_agg_annotations(sp_agg_clips_df, "clip", project_name)
            
            # Get df of frames to be extracted
            frame_df = get_species_frames(sp_agg_clips_df, species_ids, server_dict, conn, project_name, n_frames_subject)
            
            # Check the frames haven't been uploaded to Zooniverse
            frame_df = check_frames_uploaded(frame_df, project_name, species_ids, conn)
            
            # Extract the frames from the videos and store them in the temp location
            chooser.df = extract_frames(frame_df, server, server_dict, project_name, chooser.selected)
            try:
                os.symlink(chooser.selected[:-1], 'linked_frames')
            except FileExistsError:
                os.remove('linked_frames')
                os.symlink(chooser.selected[:-1], 'linked_frames')
                
        # Register callback function
        df.register_callback(extract_files)
        display(df)
        
    return df


# Function to specify the frame modification
def select_modification():
    # Widget to select the clip modification
    
    frame_modifications = {"Color_correction": {
        "-vf": "curves=red=0/0 0.396/0.67 1/1:green=0/0 0.525/0.451 1/1:blue=0/0 0.459/0.517 1/1,scale=1280:-1",#borrowed from https://www.element84.com/blog/color-correction-in-space-and-at-sea                         
        "-pix_fmt": "yuv420p",
        "-preset": "veryfast"
        }, "Zoo_no_compression": {                 
        "-pix_fmt": "yuv420p",
        "-preset": "veryfast"
        }, "Zoo_low_compression": {
        "-crf": "30",                    
        "-pix_fmt": "yuv420p",
        "-preset": "veryfast"
        }, "Zoo_medium_compression": {
        "-crf": "27",                   
        "-pix_fmt": "yuv420p",
        "-preset": "veryfast"
        }, "Zoo_high_compression": {
        "-crf": "25",                     
        "-pix_fmt": "yuv420p",
        "-preset": "veryfast"
        }, "Blur_sensitive_info": {
        "-crf": "30",
        "-filter_complex": "[0:v]crop=iw:ih*(15/100):0:0,boxblur=luma_radius=min(w\,h)/5:chroma_radius=min(cw\,ch)/5:luma_power=1[b0]; \
        [0:v]crop=iw:ih*(15/100):0:ih*(95/100),boxblur=luma_radius=min(w\,h)/5:chroma_radius=min(cw\,ch)/5:luma_power=1[b1]; \
        [0:v][b0]overlay=0:0[ovr0]; \
        [ovr0][b1]overlay=0:H*(95/100)[ovr1]",   
        "-map": "[ovr1]",
        "-pix_fmt": "yuv420p",
        "-preset": "veryfast"
        }, "None": {}}
    
    select_modification_widget = widgets.Dropdown(
                    options=[(a,b) for a,b in frame_modifications.items()],
                    description="Select frame modification:",
                    ensure_option=True,
                    disabled=False,
                    style = {'description_width': 'initial'}
                )
    
    display(select_modification_widget)
    return select_modification_widget


def check_frame_size(frame_paths):
    
    # Get list of files with size
    files_with_size = [ (file_path, os.stat(file_path).st_size) 
                        for file_path in frame_paths]

    df = pd.DataFrame(files_with_size, columns=["File_path","Size"])

    #Change bytes to MB
    df['Size'] = df['Size']/1000000
    
    if df['Size'].ge(1).any():
        print("Frames are too large (over 1 MB) to be uploaded to Zooniverse. Compress them!")
        return df
    else:
        print("Frames are a good size (below 1 MB). Ready to be uploaded to Zooniverse")
        return df
    
# Function to compare original to modified frames
def compare_frames(df):
    
    if not isinstance(df, pd.DataFrame):
        df = df.df

    # Save the paths of the clips
    original_frame_paths = df["frame_path"].unique()
    
    # Add "no movie" option to prevent conflicts
    original_frame_paths = np.append(original_frame_paths,"No frame")
    
    clip_path_widget = widgets.Dropdown(
                    options=tuple(np.sort(original_frame_paths)),
                    description="Select original frame:",
                    ensure_option=True,
                    disabled=False,
                    layout=Layout(width='50%'),
                    style = {'description_width': 'initial'}
                )
    
    main_out = widgets.Output()
    display(clip_path_widget, main_out)
    
    # Display the original and modified clips
    def on_change(change):
        with main_out:
            clear_output()
            if change["new"]=="No frame":
                print("It is OK to modify the frames again")
            else:
                a = view_frames(df, change["new"])
                display(a)
                   
    clip_path_widget.observe(on_change, names='value')
    
# Display the frames using html
def view_frames(df, frame_path):
    
    # Get path of the modified clip selected
    modified_frame_path = df[df["frame_path"]==frame_path].modif_frame_path.values[0]
    based_dir = "linked_frames"
    frame_path = os.path.basename(frame_path)
        
    html_code = f"""
        <html>
        <div style="display: flex; justify-content: space-around">
        <div>
          <img src='{os.path.join(based_dir, frame_path)}'>
        </img>
        </div>
        <div>
          <img src='{modified_frame_path}'>
        </img>
        </div>
        </html>"""
   
    return HTML(html_code)

    
# Function modify the frames
def modify_frames(frames_to_upload_df, species_i, frame_modification, modification_details):

    # Specify the folder to host the modified clips
    mod_frames_folder = "modified_" + "_".join(species_i) +"_frames"
    
    # Specify the path of the modified clips
    frames_to_upload_df["modif_frame_path"] = str(Path(mod_frames_folder, "modified")) + frames_to_upload_df["frame_path"].apply(lambda x: os.path.basename(x))
    
    # Remove existing modified clips
    if os.path.exists(mod_frames_folder):
        shutil.rmtree(mod_frames_folder)

    if not frame_modification=="None":
        
        # Save the modification details to include as subject metadata
        frames_to_upload_df["frame_modification_details"] = str(modification_details)
        
        # Create the folder to store the videos if not exist
        if not os.path.exists(mod_frames_folder):
            os.mkdir(mod_frames_folder)

        #### Modify the clips###
        # Read each clip and modify them (printing a progress bar) 
        for index, row in tqdm(frames_to_upload_df.iterrows(), total=frames_to_upload_df.shape[0]): 
            if not os.path.exists(row['modif_frame_path']):
                if "-vf" in modification_details:
                    subprocess.check_output(["ffmpeg",
                                     "-i", str(row['frame_path']),
                                     "-vf", modification_details["-vf"],
                                     "-pix_fmt", modification_details["-pix_fmt"],
                                     "-preset", modification_details["-preset"],
                                     str(row['modif_frame_path'])])
                elif "-crf" in modification_details:
                    subprocess.call(["ffmpeg",
                                     "-i", str(row['frame_path']),
                                     "-crf", modification_details["-crf"],
                                     "-pix_fmt", modification_details["-pix_fmt"],
                                     "-preset", modification_details["-preset"],
                                     str(row['modif_frame_path'])])
                elif "-filter_complex" in modification_details:
                    subprocess.call(["ffmpeg",
                                     "-i", str(row['frame_path']),
                                     "-filter_complex", modification_details["-filter_complex"],
                                     "-crf", modification_details["-crf"],
                                     "-pix_fmt", modification_details["-pix_fmt"],
                                     "-preset", modification_details["-preset"],
                                     "-map", modification_details["-map"],
                                     str(row['modif_frame_path'])])       
                else:
                    subprocess.call(["ffmpeg",
                                     "-i", str(row['frame_path']),
                                     "-pix_fmt", modification_details["-pix_fmt"],
                                     "-preset", modification_details["-preset"],
                                     str(row['modif_frame_path'])])


        print("Frames modified successfully")
        
    else:
        
        # Save the modification details to include as subject metadata
        frames_to_upload_df["modif_frame_path"] = frames_to_upload_df["frame_path"]
        
    return frames_to_upload_df
 

# Function to set the metadata of the frames to be uploaded to Zooniverse
def set_zoo_metadata(df, species_list, project_name, db_info_dict):
    
    if not isinstance(df, pd.DataFrame):
        df = df.df

    if "modif_frame_path" in df.columns and "no_modification" not in df["modif_frame_path"].values:
        df["frame_path"] = df["modif_frame_path"]

    # Set project-specific metadata
    if project_name == "Koster_Seafloor_Obs":
        upload_to_zoo = df[["frame_path", "species_id", "movie_id"]]
    
        movies_df = pd.read_csv(db_info_dict["local_movies_csv"])
    
        upload_to_zoo = upload_to_zoo.merge(movies_df, left_on="movie_id",
                                            right_on="movie_id")
        
    elif project_name == "SGU":
        upload_to_zoo = df[["frame_path", "species_id", "filename"]]
        
    elif project_name == "Spyfish_Aotearoa":    
        upload_to_zoo = spyfish_utils.spyfish_subject_metadata(df, db_info_dict)
        
    
    # Add information about the type of subject
    upload_to_zoo["subject_type"] = "frame"
    upload_to_zoo = upload_to_zoo.rename(columns={"species_id": "frame_exp_sp_id"})
        
    return upload_to_zoo

    

# Function to upload frames to Zooniverse
def upload_frames_to_zooniverse(upload_to_zoo, species_list, db_info_dict, project_name, project):
    
    # Estimate the number of frames
    n_frames = upload_to_zoo.shape[0]
    
    if project_name == "Koster_Seafloor_Obs":
        created_on = upload_to_zoo["created_on"].unique()[0]
        sitename = upload_to_zoo["siteName"].unique()[0]
        
        # Name the subject set
        subject_set_name = "frames_" + str(int(n_frames)) + "_"+ "_".join(species_list) + "_" + sitename + "_" + created_on
        
    elif project_name == "SGU":
        surveys_df = pd.read_csv(db_info_dict["local_surveys_csv"])
        sites_df = pd.read_csv(db_info_dict["local_sites_csv"])
        created_on = surveys_df["SurveyDate"].unique()[0]
        folder_name = os.path.split(os.path.dirname(upload_to_zoo["frame_path"].iloc[0]))[1]
        sitename = folder_name
        
        # Name the subject set
        subject_set_name = "frames_" + str(int(n_frames)) + "_"+ "_".join(species_list) + "_" + sitename + "_" + created_on
        
    else:
        # Name the subject for frames from multiple sites/movies
        subject_set_name = "frames_" + str(int(n_frames)) + "_" + "_".join(species_list) + date.today().strftime("_%d_%m_%Y")
        
    
    # Create a new subject set to host the frames
    subject_set = SubjectSet()

    subject_set.links.project = project
    subject_set.display_name = subject_set_name

    subject_set.save()

    print(subject_set_name, "subject set created")

    # Save the df as the subject metadata
    subject_metadata = upload_to_zoo.set_index('frame_path').to_dict('index')

    # Upload the clips to Zooniverse (with metadata)
    new_subjects = []

    print("uploading subjects to Zooniverse")
    for frame_path, metadata in tqdm(subject_metadata.items(), total=len(subject_metadata)):
        subject = Subject()
        
        
        subject.links.project = project
        subject.add_location(frame_path)
        
        print(frame_path)
        subject.metadata.update(metadata)
        
        print(metadata)
        subject.save()
        print("subject saved")
        new_subjects.append(subject)

    # Upload videos
    subject_set.add(new_subjects)
    print("Subjects uploaded to Zooniverse")
    <|MERGE_RESOLUTION|>--- conflicted
+++ resolved
@@ -332,34 +332,6 @@
             print("Frames extracted successfully")
     
     return df
-
-<<<<<<< HEAD
-=======
-    if "movie_id" in df.columns:
-        upload_to_zoo = df[["frame_path", "species_id", "movie_id"]]
-    
-        movies_df = pd.read_csv(db_info_dict["local_movies_csv"])
-    
-        upload_to_zoo = upload_to_zoo.merge(movies_df, left_on="movie_id",
-                                            right_on="movie_id")
-    
-        created_on = upload_to_zoo["created_on"].unique()[0]
-        sitename = upload_to_zoo["siteName"].unique()[0]
-
-    else:
-        upload_to_zoo = df[["frame_path", "species_id", "filename"]]
-        surveys_df = pd.read_csv(db_info_dict["local_surveys_csv"])
-        sites_df = pd.read_csv(db_info_dict["local_sites_csv"])
-        created_on = surveys_df["SurveyDate"].unique()[0]
-        folder_name = os.path.split(os.path.dirname(df["frame_path"].iloc[0]))[1]
-        sitename = folder_name
-        
-    # Add information about the type of subject
-    upload_to_zoo["subject_type"] = "frame"
-    upload_to_zoo = upload_to_zoo.rename(columns={"species_id": "frame_exp_sp_id"})
- 
-    return upload_to_zoo, sitename, created_on
->>>>>>> aa52919c
 
 # Function to the provide drop-down options to select the frames to be uploaded
 def get_frames(species_names: list, db_path: str, zoo_info_dict: dict, server_dict: dict, project_name: str, n_frames_subject=3, subsample_up_to=100):
