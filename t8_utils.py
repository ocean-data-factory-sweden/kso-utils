# base imports
import sys
import os
import requests
import random
import pandas as pd
import numpy as np
import json
import logging
from io import BytesIO
from base64 import b64encode

# module imports
import kso_utils.db_utils as db_utils
from kso_utils.koster_utils import filter_bboxes, process_clips_koster
from kso_utils.spyfish_utils import process_clips_spyfish
import kso_utils.tutorials_utils as tutorials_utils
import kso_utils.project_utils as project_utils
import kso_utils.zooniverse_utils as zoo_utils

# widget imports
from IPython.display import HTML, display, clear_output
import ipywidgets as widgets
from itables import show
from PIL import Image as PILImage, ImageDraw
import imagesize
from jupyter_bbox_widget import BBoxWidget


# util imports
from kso_utils.db_utils import create_connection
from kso_utils.zooniverse_utils import populate_agg_annotations

# Logging
logging.basicConfig()
logging.getLogger().setLevel(logging.INFO)

# Specify volume allocated by SNIC
snic_path = "/mimer/NOBACKUP/groups/snic2022-22-1210"


#### Set up ####
def choose_agg_parameters(subject_type: str):
    """
    > This function creates a set of sliders that allow you to set the parameters for the aggregation
    algorithm

    :param subject_type: The type of subject you are aggregating. This can be either "frame" or "video"
    :type subject_type: str
    :return: the values of the sliders.
        Aggregation threshold: (0-1) Minimum proportion of citizen scientists that agree in their classification of the clip/frame.
        Min numbers of users: Minimum number of citizen scientists that need to classify the clip/frame.
        Object threshold (0-1): Minimum proportion of citizen scientists that agree that there is at least one object in the frame.
        IOU Epsilon (0-1): Minimum area of overlap among the classifications provided by the citizen scientists so that they will be considered to be in the same cluster.
        Inter user agreement (0-1):  The minimum proportion of users inside a given cluster that must agree on the frame annotation for it to be accepted.
    """
    agg_users = widgets.FloatSlider(
        value=0.8,
        min=0,
        max=1.0,
        step=0.1,
        description="Aggregation threshold:",
        disabled=False,
        continuous_update=False,
        orientation="horizontal",
        readout=True,
        readout_format=".1f",
        display="flex",
        flex_flow="column",
        align_items="stretch",
        style={"description_width": "initial"},
    )
    display(agg_users)
    min_users = widgets.IntSlider(
        value=3,
        min=1,
        max=15,
        step=1,
        description="Min numbers of users:",
        disabled=False,
        continuous_update=False,
        orientation="horizontal",
        readout=True,
        readout_format="d",
        display="flex",
        flex_flow="column",
        align_items="stretch",
        style={"description_width": "initial"},
    )
    display(min_users)
    if subject_type == "frame":
        agg_obj = widgets.FloatSlider(
            value=0.8,
            min=0,
            max=1.0,
            step=0.1,
            description="Object threshold:",
            disabled=False,
            continuous_update=False,
            orientation="horizontal",
            readout=True,
            readout_format=".1f",
            display="flex",
            flex_flow="column",
            align_items="stretch",
            style={"description_width": "initial"},
        )
        display(agg_obj)
        agg_iou = widgets.FloatSlider(
            value=0.5,
            min=0,
            max=1.0,
            step=0.1,
            description="IOU Epsilon:",
            disabled=False,
            continuous_update=False,
            orientation="horizontal",
            readout=True,
            readout_format=".1f",
            display="flex",
            flex_flow="column",
            align_items="stretch",
            style={"description_width": "initial"},
        )
        display(agg_iou)
        agg_iua = widgets.FloatSlider(
            value=0.8,
            min=0,
            max=1.0,
            step=0.1,
            description="Inter user agreement:",
            disabled=False,
            continuous_update=False,
            orientation="horizontal",
            readout=True,
            readout_format=".1f",
            display="flex",
            flex_flow="column",
            align_items="stretch",
            style={"description_width": "initial"},
        )
        display(agg_iua)
        return agg_users, min_users, agg_obj, agg_iou, agg_iua
    else:
        return agg_users, min_users


def choose_workflows(workflows_df: pd.DataFrame):
    """
    It creates a dropdown menu for the user to choose a workflow name, a dropdown menu for the user to
    choose a subject type, and a dropdown menu for the user to choose a workflow version

    :param workflows_df: a dataframe containing the workflows you want to choose from
    :type workflows_df: pd.DataFrame
    """

    layout = widgets.Layout(width="auto", height="40px")  # set width and height

    # Display the names of the workflows
    workflow_name = widgets.Dropdown(
        options=workflows_df.display_name.unique().tolist(),
        value=workflows_df.display_name.unique().tolist()[0],
        description="Workflow name:",
        disabled=False,
        display="flex",
        flex_flow="column",
        align_items="stretch",
        style={"description_width": "initial"},
        layout=layout,
    )

    # Display the type of subjects
    subj_type = widgets.Dropdown(
        options=["frame", "clip"],
        value="clip",
        description="Subject type:",
        disabled=False,
        display="flex",
        flex_flow="column",
        align_items="stretch",
        style={"description_width": "initial"},
        layout=layout,
    )

    workflow_version, versions = choose_w_version(workflows_df, workflow_name.value)

    def on_change(change):
        with out:
            if change["name"] == "value":
                clear_output()
                workflow_version.options = choose_w_version(
                    workflows_df, change["new"]
                )[1]
                workflow_name.observe(on_change)

    out = widgets.Output()
    display(out)

    workflow_name.observe(on_change)
    return workflow_name, subj_type, workflow_version


class WidgetMaker(widgets.VBox):
    def __init__(self, workflows_df: pd.DataFrame):
        """
        The function creates a widget that allows the user to select which workflows to run

        :param workflows_df: the dataframe of workflows
        """
        self.workflows_df = workflows_df
        self.widget_count = widgets.IntText(
            description="Number of workflows:",
            display="flex",
            flex_flow="column",
            align_items="stretch",
            style={"description_width": "initial"},
        )
        self.bool_widget_holder = widgets.HBox(
            layout=widgets.Layout(
                width="100%", display="inline-flex", flex_flow="row wrap"
            )
        )
        children = [
            self.widget_count,
            self.bool_widget_holder,
        ]
        self.widget_count.observe(self._add_bool_widgets, names=["value"])
        super().__init__(children=children)

    def _add_bool_widgets(self, widg):
        num_bools = widg["new"]
        new_widgets = []
        for _ in range(num_bools):
            new_widget = choose_workflows(self.workflows_df)
            for wdgt in new_widget:
                wdgt.description = wdgt.description + f" #{_}"
            new_widgets.extend(new_widget)
        self.bool_widget_holder.children = tuple(new_widgets)

    @property
    def checks(self):
        return {w.description: w.value for w in self.bool_widget_holder.children}


def choose_w_version(workflows_df: pd.DataFrame, workflow_id: str):
    """
    It takes a workflow ID and returns a dropdown widget with the available versions of the workflow

    :param workflows_df: a dataframe containing the workflows available in the Galaxy instance
    :param workflow_id: The name of the workflow you want to run
    :return: A tuple containing the widget and the list of versions available.
    """

    # Estimate the versions of the workflow available
    versions_available = (
        workflows_df[workflows_df.display_name == workflow_id].version.unique().tolist()
    )

    if len(versions_available) > 1:
        # Display the versions of the workflow available
        w_version = widgets.Dropdown(
            options=list(map(float, versions_available)),
            value=float(versions_available[0]),
            description="Minimum workflow version:",
            disabled=False,
            display="flex",
            flex_flow="column",
            align_items="stretch",
            style={"description_width": "initial"},
        )

    else:
        raise ValueError("There are no versions available for this workflow.")

    # display(w_version)
    return w_version, list(map(float, versions_available))


def get_workflow_ids(workflows_df: pd.DataFrame, workflow_names: list):
    # The function that takes a list of workflow names and returns a list of workflow
    # ids.
    return [
        workflows_df[workflows_df.display_name == wf_name].workflow_id.unique()[0]
        for wf_name in workflow_names
    ]


def get_classifications(
    workflow_dict: dict,
    workflows_df: pd.DataFrame,
    subj_type: str,
    class_df: pd.DataFrame,
    db_path: str,
    project: project_utils.Project,
):
    """
    It takes in a dictionary of workflows, a dataframe of workflows, the type of subject (frame or
    clip), a dataframe of classifications, the path to the database, and the project name. It returns a
    dataframe of classifications

    :param workflow_dict: a dictionary of the workflows you want to retrieve classifications for. The
    keys are the workflow names, and the values are the workflow IDs, workflow versions, and the minimum
    number of classifications per subject
    :type workflow_dict: dict
    :param workflows_df: the dataframe of workflows from the Zooniverse project
    :type workflows_df: pd.DataFrame
    :param subj_type: "frame" or "clip"
    :param class_df: the dataframe of classifications from the database
    :param db_path: the path to the database file
    :param project: the name of the project on Zooniverse
    :return: A dataframe with the classifications for the specified project and workflow.
    """

    names, workflow_versions = [], []
    for i in range(0, len(workflow_dict), 3):
        names.append(list(workflow_dict.values())[i])
        workflow_versions.append(list(workflow_dict.values())[i + 2])

    workflow_ids = get_workflow_ids(workflows_df, names)

    # Filter classifications of interest
    classes = []
    for id, version in zip(workflow_ids, workflow_versions):
        class_df_id = class_df[
            (class_df.workflow_id == id) & (class_df.workflow_version >= version)
        ].reset_index(drop=True)
        classes.append(class_df_id)
    classes_df = pd.concat(classes)

    # Add information about the subject
    # Create connection to db
    conn = db_utils.create_connection(db_path)

    if subj_type == "frame":
        # Query id and subject type from the subjects table
        subjects_df = pd.read_sql_query(
            "SELECT id, subject_type, \
                                        https_location, filename, frame_number, movie_id FROM subjects \
                                        WHERE subject_type=='frame'",
            conn,
        )

    else:
        # Query id and subject type from the subjects table
        subjects_df = pd.read_sql_query(
            "SELECT id, subject_type, \
                                        https_location, filename, clip_start_time, movie_id FROM subjects \
                                        WHERE subject_type=='clip'",
            conn,
        )

    # Ensure id format matches classification's subject_id
    classes_df["subject_ids"] = classes_df["subject_ids"].astype("Int64")
    subjects_df["id"] = subjects_df["id"].astype("Int64")

    # Add subject information based on subject_ids
    classes_df = pd.merge(
        classes_df,
        subjects_df,
        how="left",
        left_on="subject_ids",
        right_on="id",
    )

    if classes_df[["subject_type", "https_location"]].isna().any().any():
        # Exclude classifications from missing subjects
        filtered_class_df = classes_df.dropna(
            subset=["subject_type", "https_location"], how="any"
        ).reset_index(drop=True)

        # Report on the issue
        logging.info(
            f"There are {(classes_df.shape[0]-filtered_class_df.shape[0])}"
            f" classifications out of {classes_df.shape[0]}"
            f" missing subject info. Maybe the subjects have been removed from Zooniverse?"
        )

        classes_df = filtered_class_df

    logging.info(
        f"{classes_df.shape[0]} Zooniverse classifications have been retrieved"
    )

    return classes_df


def aggregrate_labels(raw_class_df: pd.DataFrame, agg_users: float, min_users: int):
    """
    > This function takes a dataframe of classifications and returns a dataframe of classifications that
    have been filtered by the number of users that classified each subject and the proportion of users
    that agreed on their annotations

    :param raw_class_df: the dataframe of all the classifications
    :param agg_users: the proportion of users that must agree on a classification for it to be included
    in the final dataset
    :param min_users: The minimum number of users that must have classified a subject for it to be
    included in the final dataset
    :return: a dataframe with the aggregated labels.
    """
    # Calculate the number of users that classified each subject
    raw_class_df["n_users"] = raw_class_df.groupby("subject_ids")[
        "classification_id"
    ].transform("nunique")

    # Select classifications with at least n different user classifications
    raw_class_df = raw_class_df[raw_class_df.n_users >= min_users].reset_index(
        drop=True
    )

    # Calculate the proportion of unique classifications (it can have multiple annotations) per subject
    raw_class_df["class_n"] = raw_class_df.groupby(["subject_ids", "label"])[
        "classification_id"
    ].transform("nunique")

    # Calculate the proportion of users that agreed on their annotations
    raw_class_df["class_prop"] = raw_class_df.class_n / raw_class_df.n_users

    # Select annotations based on agreement threshold
    agg_class_df = raw_class_df[raw_class_df.class_prop >= agg_users].reset_index(
        drop=True
    )

    # Calculate the proportion of unique classifications aggregated per subject
    agg_class_df["class_n_agg"] = agg_class_df.groupby(["subject_ids"])[
        "label"
    ].transform("nunique")

    return agg_class_df


def aggregrate_classifications(
    df: pd.DataFrame, subj_type: str, project: project_utils.Project, agg_params
):
    """
    We take the raw classifications and process them to get the aggregated labels

    :param df: the raw classifications dataframe
    :param subj_type: the type of subject, either "frame" or "clip"
    :param project: the project object
    :param agg_params: list of parameters for the aggregation
    :return: the aggregated classifications and the raw classifications.
    """

    logging.info("Aggregrating the classifications")

    # We take the raw classifications and process them to get the aggregated labels.
    if subj_type == "frame":
        # Get the aggregration parameters
        if not isinstance(agg_params, list):
            agg_users, min_users, agg_obj, agg_iou, agg_iua = [
                i.value for i in agg_params
            ]
        else:
            agg_users, min_users, agg_obj, agg_iou, agg_iua = agg_params

        # Report selected parameters
        logging.info(
            f"Aggregation parameters are: Agg. threshold "
            f"{agg_users} "
            f"Min. users "
            f"{min_users} "
            f"Obj threshold "
            f"{agg_obj} "
            f"IOU "
            f"{agg_iou} "
            f"Int. agg. "
            f"{agg_iua} "
        )
        # Process the raw classifications
        raw_class_df = process_frames(df, project.Project_name)

        # Aggregrate frames based on their labels
        agg_labels_df = aggregrate_labels(raw_class_df, agg_users, min_users)

        # Get rid of the "empty" labels if other species are among the volunteer consensus
        agg_labels_df = agg_labels_df[
            ~((agg_labels_df["class_n_agg"] > 1) & (agg_labels_df["label"] == "empty"))
        ]

        # Select frames aggregrated only as empty
        agg_labels_df_empty = agg_labels_df[agg_labels_df["label"] == "empty"]
        agg_labels_df_empty = agg_labels_df_empty.rename(
            columns={"frame_number": "start_frame"}
        )
        agg_labels_df_empty = agg_labels_df_empty[
            ["label", "subject_ids", "x", "y", "w", "h"]
        ]

        # Temporary exclude frames aggregrated as empty
        agg_labels_df = agg_labels_df[agg_labels_df["label"] != "empty"]

        # Map the position of the annotation parameters
        col_list = list(agg_labels_df.columns)
        x_pos, y_pos, w_pos, h_pos, user_pos, subject_id_pos = (
            col_list.index("x"),
            col_list.index("y"),
            col_list.index("w"),
            col_list.index("h"),
            col_list.index("user_name"),
            col_list.index("subject_ids"),
        )

        # Get prepared annotations
        new_rows = []

        if agg_labels_df["frame_number"].isnull().all():
            group_cols = ["subject_ids", "label"]
        else:
            group_cols = ["subject_ids", "label", "frame_number"]

        for name, group in agg_labels_df.groupby(group_cols):
            if "frame_number" in group_cols:
                subj_id, label, start_frame = name
                total_users = agg_labels_df[
                    (agg_labels_df.subject_ids == subj_id)
                    & (agg_labels_df.label == label)
                    & (agg_labels_df.frame_number == start_frame)
                ]["user_name"].nunique()
            else:
                subj_id, label = name
                start_frame = np.nan
                total_users = agg_labels_df[
                    (agg_labels_df.subject_ids == subj_id)
                    & (agg_labels_df.label == label)
                ]["user_name"].nunique()

            # Filter bboxes using IOU metric (essentially a consensus metric)
            # Keep only bboxes where mean overlap exceeds this threshold
            indices, new_group = filter_bboxes(
                total_users=total_users,
                users=[i[user_pos] for i in group.values],
                bboxes=[
                    np.array([i[x_pos], i[y_pos], i[w_pos], i[h_pos]])
                    for i in group.values
                ],
                obj=agg_obj,
                eps=agg_iou,
                iua=agg_iua,
            )

            subject_ids = [i[subject_id_pos] for i in group.values[indices]]

            for ix, box in zip(subject_ids, new_group):
                new_rows.append(
                    (
                        label,
                        start_frame,
                        ix,
                    )
                    + tuple(box)
                )

        agg_class_df = pd.DataFrame(
            new_rows,
            columns=[
                "label",
                "start_frame",
                "subject_ids",
                "x",
                "y",
                "w",
                "h",
            ],
        )

        agg_class_df["subject_type"] = "frame"
        agg_class_df["label"] = agg_class_df["label"].apply(
            lambda x: x.split("(")[0].strip()
        )

        # Add the frames aggregated as "empty"
        agg_class_df = pd.concat([agg_class_df, agg_labels_df_empty])

        # Select the aggregated labels
        agg_class_df = agg_class_df[
            ["subject_ids", "label", "x", "y", "w", "h"]
        ].drop_duplicates()

        # Add the http info
        agg_class_df = pd.merge(
            agg_class_df,
            raw_class_df[
                [
                    "subject_ids",
                    "https_location",
                    "subject_type",
                    "workflow_id",
                    "workflow_name",
                    "workflow_version",
                ]
            ].drop_duplicates(),
            how="left",
            on="subject_ids",
        )

    else:
        # Get the aggregration parameters
        if not isinstance(agg_params, list):
            agg_users, min_users = [i.value for i in agg_params]
        else:
            agg_users, min_users = agg_params

        # Process the raw classifications
        raw_class_df = process_clips(df, project)

        # Aggregrate clips based on their labels
        agg_class_df = aggregrate_labels(raw_class_df, agg_users, min_users)

        # Extract the median of the second where the animal/object is and number of animals
        agg_class_df = agg_class_df.groupby(
            [
                "subject_ids",
                "https_location",
                "subject_type",
                "label",
                "workflow_id",
                "workflow_name",
                "workflow_version",
            ],
            as_index=False,
        )
        agg_class_df = pd.DataFrame(
            agg_class_df[["how_many", "first_seen"]].median().round(0)
        )

    # Add username info to raw class
    raw_class_df = pd.merge(
        raw_class_df,
        df[["classification_id", "user_name"]],
        how="left",
        on="classification_id",
    )

    print(
        agg_class_df.shape[0],
        "classifications aggregated out of",
        df.subject_ids.nunique(),
        "unique subjects available",
    )

    return agg_class_df, raw_class_df


def process_clips(df: pd.DataFrame, project: project_utils.Project):
    """
    This function takes a dataframe of classifications and returns a dataframe of annotations

    :param df: the dataframe of classifications
    :type df: pd.DataFrame
    :param project: the name of the project you want to download data from
    :return: A dataframe with the classification_id, label, how_many, first_seen, https_location,
    subject_type, and subject_ids.
    """

    # Create an empty list
    rows_list = []

    # Loop through each classification submitted by the users
    for index, row in df.iterrows():
        # Load annotations as json format
        annotations = json.loads(row["annotations"])

        # Select the information from the species identification task
        if project.Zooniverse_number == 9747:
            rows_list = process_clips_koster(
                annotations, row["classification_id"], rows_list
            )

        # Check if the Zooniverse project is the Spyfish
        if project.Project_name == "Spyfish_Aotearoa":
            rows_list = process_clips_spyfish(
                annotations, row["classification_id"], rows_list
            )

        # Process clips as the default method
        else:
            rows_list = zoo_utils.process_clips_template(
                annotations, row["classification_id"], rows_list
            )

    # Create a data frame with annotations as rows
    annot_df = pd.DataFrame(
        rows_list, columns=["classification_id", "label", "first_seen", "how_many"]
    )

    # Specify the type of columns of the df
    annot_df["how_many"] = pd.to_numeric(annot_df["how_many"])
    annot_df["first_seen"] = pd.to_numeric(annot_df["first_seen"])

    # Add subject id to each annotation
    annot_df = pd.merge(
        annot_df,
        df.drop(columns=["annotations"]),
        how="left",
        on="classification_id",
    )

    # Select only relevant columns
    annot_df = annot_df[
        [
            "classification_id",
            "label",
            "how_many",
            "first_seen",
            "https_location",
            "subject_type",
            "subject_ids",
            "workflow_id",
            "workflow_name",
            "workflow_version",
        ]
    ]

    return pd.DataFrame(annot_df)


def launch_table(agg_class_df: pd.DataFrame, subject_type: str):
    """
    It takes in a dataframe of aggregated classifications and a subject type, and returns a dataframe
    with the columns "subject_ids", "label", "how_many", and "first_seen"

    :param agg_class_df: the dataframe that you want to launch
    :param subject_type: "clip" or "subject"
    """
    if subject_type == "clip":
        a = agg_class_df[["subject_ids", "label", "how_many", "first_seen"]]
    else:
        a = agg_class_df

    return a


def process_frames(df: pd.DataFrame, project_name: str):
    """
    It takes a dataframe of classifications and returns a dataframe of annotations

    :param df: the dataframe containing the classifications
    :type df: pd.DataFrame
    :param project_name: The name of the project you want to download data from
    :return: A dataframe with the following columns:
        classification_id, x, y, w, h, label, https_location, filename, subject_type, subject_ids,
    frame_number, user_name, movie_id
    """

    # Create an empty list
    rows_list = []

    # Loop through each classification submitted by the users and flatten them
    for index, row in df.iterrows():
        # Load annotations as json format
        annotations = json.loads(row["annotations"])

        # Select the information from all the labelled animals (e.g. task = T0)
        for ann_i in annotations:
            if ann_i["task"] == "T0":
                if ann_i["value"] == []:
                    # Specify the frame was classified as empty
                    choice_i = {
                        "classification_id": row["classification_id"],
                        "x": None,
                        "y": None,
                        "w": None,
                        "h": None,
                        "label": "empty",
                    }
                    rows_list.append(choice_i)

                else:
                    # Select each species annotated and flatten the relevant answers
                    for i in ann_i["value"]:
                        choice_i = {
                            "classification_id": row["classification_id"],
                            "x": int(i["x"]) if "x" in i else None,
                            "y": int(i["y"]) if "y" in i else None,
                            "w": int(i["width"]) if "width" in i else None,
                            "h": int(i["height"]) if "height" in i else None,
                            "label": str(i["tool_label"])
                            if "tool_label" in i
                            else None,
                        }
                        rows_list.append(choice_i)

    # Create a data frame with annotations as rows
    flat_annot_df = pd.DataFrame(
        rows_list, columns=["classification_id", "x", "y", "w", "h", "label"]
    )

    # Add other classification information to the flatten classifications
    annot_df = pd.merge(
        flat_annot_df,
        df,
        how="left",
        on="classification_id",
    )

    # Select only relevant columns
    annot_df = annot_df[
        [
            "classification_id",
            "x",
            "y",
            "w",
            "h",
            "label",
            "https_location",
            "filename",
            "subject_type",
            "subject_ids",
            "frame_number",
            "user_name",
            "movie_id",
            "workflow_version",
<<<<<<< HEAD
            "workflow_id",
            "workflow_name",
=======
            "workflow_name",
            "workflow_id",
>>>>>>> 64075bd2
        ]
    ]

    return pd.DataFrame(annot_df)


def draw_annotations_in_frame(im: PILImage.Image, class_df_subject: pd.DataFrame):
    """
    > The function takes an image and a dataframe of annotations and returns the image with the
    annotations drawn on it

    :param im: the image object of type PILImage
    :param class_df_subject: a dataframe containing the annotations for a single subject
    :return: The image with the annotations
    """
    # Calculate image size
    dw, dh = im._size

    # Draw rectangles of each annotation
    img1 = ImageDraw.Draw(im)

    # Merge annotation info into a tuple
    class_df_subject["vals"] = class_df_subject[["x", "y", "w", "h"]].values.tolist()

    for index, row in class_df_subject.iterrows():
        # Specify the vals object
        vals = row.vals

        # Adjust annotantions to image size
        vals_adjusted = tuple(
            [
                int(vals[0]),
                int(vals[1]),
                int((vals[0] + vals[2])),
                int((vals[1] + vals[3])),
            ]
        )

        # Draw annotation
        img1.rectangle(vals_adjusted, width=2)

    return im


def view_subject(subject_id: int, class_df: pd.DataFrame, subject_type: str):
    """
    It takes a subject id, a dataframe containing the annotations for that subject, and the type of
    subject (clip or frame) and returns an HTML object that can be displayed in a notebook

    :param subject_id: The subject ID of the subject you want to view
    :type subject_id: int
    :param class_df: The dataframe containing the annotations for the class of interest
    :type class_df: pd.DataFrame
    :param subject_type: The type of subject you want to view. This can be either "clip" or "frame"
    :type subject_type: str
    """
    if subject_id in class_df.subject_ids.tolist():
        # Select the subject of interest
        class_df_subject = class_df[class_df.subject_ids == subject_id].reset_index(
            drop=True
        )

        # Get the location of the subject
        subject_location = class_df_subject["https_location"].unique()[0]

    else:
        raise Exception("The reference data does not contain media for this subject.")

    if len(subject_location) == 0:
        raise Exception("Subject not found in provided annotations")

    # Get the HTML code to show the selected subject
    if subject_type == "clip":
        html_code = f"""
        <html>
        <div style="display: flex; justify-content: space-around">
        <div>
          <video width=500 controls>
          <source src={subject_location} type="video/mp4">
        </video>
        </div>
        <div>{class_df_subject[['label','first_seen','how_many']].value_counts().sort_values(ascending=False).to_frame().to_html()}</div>
        </div>
        </html>"""

    elif subject_type == "frame":
        # Read image
        response = requests.get(subject_location)
        im = PILImage.open(BytesIO(response.content))

        # if label is not empty draw rectangles
        if class_df_subject.label.unique()[0] != "empty":
            # Create a temporary image with the annotations drawn on it
            im = draw_annotations_in_frame(im, class_df_subject)

        # Remove previous temp image if exist
        if os.access(".", os.W_OK):
            temp_image_path = "temp.jpg"
        else:
            temp_image_path = f"{snic_path}/tmp_dir/temp.jpg"

        if os.path.exists(temp_image_path):
            os.remove(temp_image_path)

        # Save the new image
        im.save(temp_image_path)

        # Load image data (used to enable viewing in Colab)
        img = open(temp_image_path, "rb").read()
        data_url = "data:image/jpeg;base64," + b64encode(img).decode()

        html_code = f"""
        <html>
        <div style="display: flex; justify-content: space-around">
        <div>
          <img src={data_url} type="image/jpeg" width=500>
        </img>
        </div>
        <div>{class_df_subject[['label','colour']].value_counts().sort_values(ascending=False).to_frame().to_html()}</div>
        </div>
        </html>"""
    else:
        Exception("Subject type not supported.")
    return HTML(html_code)


def launch_viewer(class_df: pd.DataFrame, subject_type: str):
    """
    > This function takes a dataframe of classifications and a subject type (frame or video) and
    displays a dropdown menu of subjects of that type. When a subject is selected, it displays the
    subject and the classifications for that subject

    :param class_df: The dataframe containing the classifications
    :type class_df: pd.DataFrame
    :param subject_type: The type of subject you want to view. This can be either "frame" or "video"
    :type subject_type: str
    """

    # If subject is frame assign a color to each label
    if subject_type == "frame":
        # Create a list of unique labels
        list_labels = class_df.label.unique().tolist()

        # Generate a list of random colors for each label
        random_color_list = []
        for index, item in enumerate(list_labels):
            random_color_list = random_color_list + [
                "#" + "".join([random.choice("ABCDEF0123456789") for i in range(6)])
            ]

        # Add a column with the color for each label
        class_df["colour"] = class_df.apply(
            lambda row: random_color_list[list_labels.index(row.label)], axis=1
        )

    # Select the subject
    options = tuple(
        class_df[class_df["subject_type"] == subject_type]["subject_ids"]
        .apply(int)
        .apply(str)
        .unique()
    )
    subject_widget = widgets.Combobox(
        options=options,
        description="Subject id:",
        ensure_option=True,
        disabled=False,
    )

    main_out = widgets.Output()
    display(subject_widget, main_out)

    # Display the subject and classifications on change
    def on_change(change):
        with main_out:
            a = view_subject(int(change["new"]), class_df, subject_type)
            clear_output()
            display(a)

    subject_widget.observe(on_change, names="value")


def explore_classifications_per_subject(class_df: pd.DataFrame, subject_type: str):
    """
    > This function takes a dataframe of classifications and a subject type (clip or frame) and displays
    the classifications for a given subject

    :param class_df: the dataframe of classifications
    :type class_df: pd.DataFrame
    :param subject_type: "clip" or "frame"
    """

    # Select the subject
    subject_widget = widgets.Combobox(
        options=tuple(class_df.subject_ids.apply(int).apply(str).unique()),
        description="Subject id:",
        ensure_option=True,
        disabled=False,
    )

    main_out = widgets.Output()
    display(subject_widget, main_out)

    # Display the subject and classifications on change
    def on_change(change):
        with main_out:
            a = class_df[class_df.subject_ids == int(change["new"])]
            if subject_type == "clip":
                a = a[
                    [
                        "classification_id",
                        "user_name",
                        "label",
                        "how_many",
                        "first_seen",
                    ]
                ]
            else:
                a = a[
                    [
                        "x",
                        "y",
                        "w",
                        "h",
                        "label",
                        "https_location",
                        "subject_ids",
                        "frame_number",
                        "movie_id",
                    ]
                ]
            clear_output()
            display(a)

    subject_widget.observe(on_change, names="value")


def encode_image(filepath):
    """
    It takes a filepath to an image, opens the image, reads the bytes, encodes the bytes as base64, and
    returns the encoded string

    :param filepath: The path to the image file
    :return: the base64 encoding of the image.
    """
    with open(filepath, "rb") as f:
        image_bytes = f.read()
    encoded = str(b64encode(image_bytes), "utf-8")
    return "data:image/jpg;base64," + encoded


def get_annotations_viewer(data_path: str, species_list: list):
    """
    It takes a path to a folder containing images and annotations, and a list of species names, and
    returns a widget that allows you to view the images and their annotations, and to edit the
    annotations

    :param data_path: the path to the data folder
    :type data_path: str
    :param species_list: a list of species names
    :type species_list: list
    :return: A VBox widget containing a progress bar and a BBoxWidget.
    """
    image_path = os.path.join(data_path, "images")
    annot_path = os.path.join(data_path, "labels")

    images = sorted(
        [
            f
            for f in os.listdir(image_path)
            if os.path.isfile(os.path.join(image_path, f))
        ]
    )
    annotations = sorted(
        [
            f
            for f in os.listdir(annot_path)
            if os.path.isfile(os.path.join(annot_path, f))
        ]
    )

    if any([len(images), len(annotations)]) == 0:
        logging.error("No annotations to display")
        return None

    # a progress bar to show how far we got
    w_progress = widgets.IntProgress(value=0, max=len(images), description="Progress")
    # the bbox widget
    image = os.path.join(image_path, images[0])
    width, height = imagesize.get(image)
    label_file = annotations[w_progress.value]
    bboxes = []
    labels = []
    with open(os.path.join(annot_path, label_file), "r") as f:
        for line in f:
            s = line.split(" ")
            labels.append(s[0])

            left = (float(s[1]) - (float(s[3]) / 2)) * width
            top = (float(s[2]) - (float(s[4]) / 2)) * height

            bboxes.append(
                {
                    "x": left,  # (float(s[1])-(float(s[3])/2))*width,
                    "y": top,  # (float(s[2])-(float(s[4])/2))*height,
                    "width": float(s[3]) * width,
                    "height": float(s[4]) * height,
                    "label": species_list[int(s[0])],
                }
            )
    w_bbox = BBoxWidget(image=encode_image(image), classes=species_list)

    # here we assign an empty list to bboxes but
    # we could also run a detection model on the file
    # and use its output for creating inital bboxes
    w_bbox.bboxes = bboxes

    # combine widgets into a container
    w_container = widgets.VBox(
        [
            w_progress,
            w_bbox,
        ]
    )

    def on_button_clicked(b):
        w_progress.value = 0
        image = os.path.join(image_path, images[0])
        width, height = imagesize.get(image)
        label_file = annotations[w_progress.value]
        bboxes = []
        labels = []
        with open(os.path.join(annot_path, label_file), "r") as f:
            for line in f:
                s = line.split(" ")
                labels.append(s[0])

                left = (float(s[1]) - (float(s[3]) / 2)) * width
                top = (float(s[2]) - (float(s[4]) / 2)) * height

                bboxes.append(
                    {
                        "x": left,  # (float(s[1])-(float(s[3])/2))*width,
                        "y": top,  # (float(s[2])-(float(s[4])/2))*height,
                        "width": float(s[3]) * width,
                        "height": float(s[4]) * height,
                        "label": species_list[int(s[0])],
                    }
                )
        w_bbox.image = encode_image(image)

        # here we assign an empty list to bboxes but
        # we could also run a detection model on the file
        # and use its output for creating inital bboxes
        w_bbox.bboxes = bboxes
        w_container.children = tuple(list(w_container.children[1:]))
        b.close()

    # when Skip button is pressed we move on to the next file
    def on_skip():
        w_progress.value += 1
        if w_progress.value == len(annotations):
            button = widgets.Button(
                description="Click to restart.",
                disabled=False,
                display="flex",
                flex_flow="column",
                align_items="stretch",
            )
            if isinstance(w_container.children[0], widgets.Button):
                w_container.children = tuple(list(w_container.children[1:]))
            w_container.children = tuple([button] + list(w_container.children))
            button.on_click(on_button_clicked)

        # open new image in the widget
        else:
            image_file = images[w_progress.value]
            image_p = os.path.join(image_path, image_file)
            width, height = imagesize.get(image_p)
            w_bbox.image = encode_image(image_p)
            label_file = annotations[w_progress.value]
            bboxes = []
            with open(os.path.join(annot_path, label_file), "r") as f:
                for line in f:
                    s = line.split(" ")
                    left = (float(s[1]) - (float(s[3]) / 2)) * width
                    top = (float(s[2]) - (float(s[4]) / 2)) * height
                    bboxes.append(
                        {
                            "x": left,  # (float(s[1])-(float(s[3])/2))*width,
                            "y": top,  # (float(s[2])-(float(s[4])/2))*height,
                            "width": float(s[3]) * width,
                            "height": float(s[4]) * height,
                            "label": species_list[int(s[0])],
                        }
                    )

            # here we assign an empty list to bboxes but
            # we could also run a detection model on the file
            # and use its output for creating initial bboxes
            w_bbox.bboxes = bboxes

    w_bbox.on_skip(on_skip)

    # when Submit button is pressed we save current annotations
    # and then move on to the next file
    def on_submit():
        image_file = images[w_progress.value]
        width, height = imagesize.get(os.path.join(image_path, image_file))
        # save annotations for current image
        open(os.path.join(annot_path, label_file), "w").write(
            "\n".join(
                [
                    "{} {:.6f} {:.6f} {:.6f} {:.6f}".format(
                        species_list.index(
                            i["label"]
                        ),  # single class vs multiple classes
                        min((i["x"] + i["width"] / 2) / width, 1.0),
                        min((i["y"] + i["height"] / 2) / height, 1.0),
                        min(i["width"] / width, 1.0),
                        min(i["height"] / height, 1.0),
                    )
                    for i in w_bbox.bboxes
                ]
            )
        )
        # move on to the next file
        on_skip()

    w_bbox.on_submit(on_submit)

    return w_container


def format_to_gbif_occurence(
    df: pd.DataFrame,
    classified_by: str,
    subject_type: str,
    db_info_dict: dict,
    project: project_utils.Project,
    zoo_info_dict: dict,
):
    """
    > This function takes a df of biological observations classified by citizen scientists, biologists or ML algorithms and returns a df of species occurrences to publish in GBIF/OBIS.
    :param df: the dataframe containing the aggregated classifications
    :param classified_by: the entity who classified the object of interest, either "citizen_scientists", "biologists" or "ml_algorithms"
    :param subject_type: str,
    :param db_info_dict: a dictionary containing the path to the database and the database name
    :param project: the project object
    :param zoo_info_dict: dictionary with the workflow/subjects/classifications retrieved from Zooniverse project
    :return: a df of species occurrences to publish in GBIF/OBIS.
    """

    # If classifications have been created by citizen scientists
    if classified_by == "citizen_scientists":
        #### Retrieve subject information #####
        # Create connection to db
        conn = create_connection(db_info_dict["db_path"])

        # Add annotations to db
        populate_agg_annotations(df, subject_type, project)

        # Retrieve list of subjects
        subjects_df = pd.read_sql_query(
            f"SELECT id, clip_start_time, frame_number, movie_id FROM subjects",
            conn,
        )

        # Ensure subject_ids format is int
        df["subject_ids"] = df["subject_ids"].astype(int)
        subjects_df["id"] = subjects_df["id"].astype(int)

        # Combine the aggregated clips and subjects dataframes
        comb_df = pd.merge(
            df, subjects_df, how="left", left_on="subject_ids", right_on="id"
        ).drop(columns=["id"])

        #### Retrieve movie and site information #####
        # Query info about the movie of interest
        movies_df = pd.read_sql_query("SELECT * FROM movies", conn)

        # Add survey information as part of the movie info if spyfish
        if "local_surveys_csv" in db_info_dict.keys():
            # Read info about the movies
            movies_csv = pd.read_csv(db_info_dict["local_movies_csv"])

            # Select only movie ids and survey ids
            movies_csv = movies_csv[["movie_id", "SurveyID"]]

            # Combine the movie_id and survey information
            movies_df = pd.merge(
                movies_df, movies_csv, how="left", left_on="id", right_on="movie_id"
            ).drop(columns=["movie_id"])

            # Read info about the surveys
            surveys_df = pd.read_csv(
                db_info_dict["local_surveys_csv"], parse_dates=["SurveyStartDate"]
            )

            # Combine the movie_id and survey information
            movies_df = pd.merge(
                movies_df,
                surveys_df,
                how="left",
                left_on="SurveyID",
                right_on="SurveyID",
            )

        # Combine the aggregated clips and subjects dataframes
        comb_df = pd.merge(
            comb_df, movies_df, how="left", left_on="movie_id", right_on="id"
        ).drop(columns=["id"])

        # Query info about the sites of interest
        sites_df = pd.read_sql_query("SELECT * FROM sites", conn)

        # Combine the aggregated classifications and site information
        comb_df = pd.merge(
            comb_df, sites_df, how="left", left_on="site_id", right_on="id"
        ).drop(columns=["id"])

        #### Retrieve species/labels information #####
        # Create a df with unique workflow ids and versions of interest
        work_df = (
            df[["workflow_id", "workflow_version"]].drop_duplicates().astype("int")
        )

        # Correct for some weird zooniverse version behaviour
        work_df["workflow_version"] = work_df["workflow_version"] - 1

        # Store df of all the common names and the labels into a list of df
        commonName_labels_list = [
            get_workflow_labels(zoo_info_dict["workflows"], x, y)
            for x, y in zip(work_df["workflow_id"], work_df["workflow_version"])
        ]

        # Concatenate the dfs and select only unique common names and the labels
        commonName_labels_df = pd.concat(commonName_labels_list).drop_duplicates()

        # Rename the columns as they are the other way aorund (potentially only in Spyfish?)
        vernacularName_labels_df = commonName_labels_df.rename(
            columns={
                "commonName": "label",
                "label": "vernacularName",
            }
        )

        # Combine the labels with the commonNames of the classifications
        comb_df = pd.merge(comb_df, vernacularName_labels_df, how="left", on="label")

        # Query info about the species of interest
        species_df = pd.read_sql_query("SELECT * FROM species", conn)

        # Rename the column to match Darwin core std
        species_df = species_df.rename(
            columns={
                "label": "vernacularName",
            }
        )
        # Combine the aggregated classifications and species information
        comb_df = pd.merge(comb_df, species_df, how="left", on="vernacularName")

        #### Tidy up classifications information #####
        if subject_type == "clip":
            # Identify the second of the original movie when the species first appears
            comb_df["second_in_movie"] = (
                comb_df["clip_start_time"] + comb_df["first_seen"]
            )

        if subject_type == "frame":
            # Identify the second of the original movie when the species appears
            comb_df["second_in_movie"] = comb_df["frame_number"] * comb_df["fps"]

        # Drop the clips classified as nothing here
        comb_df = comb_df[comb_df["label"] != "NOTHINGHERE"]
        comb_df = comb_df[comb_df["label"] != "OTHER"]

        # Select the max count of each species on each movie
        comb_df = comb_df.sort_values("how_many").drop_duplicates(
            ["movie_id", "vernacularName"], keep="last"
        )

        # Rename columns to match Darwin Data Core Standards
        comb_df = comb_df.rename(
            columns={
                "created_on": "eventDate",
                "how_many": "individualCount",
            }
        )

        # Create relevant columns for GBIF
        comb_df["occurrenceID"] = (
            project.Project_name
            + "_"
            + comb_df["siteName"]
            + "_"
            + comb_df["eventDate"].astype(str)
            + "_"
            + comb_df["second_in_movie"].astype(str)
            + "_"
            + comb_df["vernacularName"].astype(str)
        )

        comb_df["basisOfRecord"] = "MachineObservation"

        # If coord uncertainity doesn't exist set to 30 metres
        comb_df["coordinateUncertaintyInMeters"] = comb_df.get(
            "coordinateUncertaintyInMeters", 30
        )

        # Select columns relevant for GBIF occurrences
        comb_df = comb_df[
            [
                "occurrenceID",
                "basisOfRecord",
                "vernacularName",
                "scientificName",
                "eventDate",
                "countryCode",
                "taxonRank",
                "kingdom",
                "decimalLatitude",
                "decimalLongitude",
                "geodeticDatum",
                "coordinateUncertaintyInMeters",
                "individualCount",
            ]
        ]

        return comb_df

    # If classifications have been created by biologists
    if classified_by == "biologists":
        logging.info(f"This sections is currently under development")

    # If classifications have been created by ml algorithms
    if classified_by == "ml_algorithms":
        logging.info(f"This sections is currently under development")
    else:
        raise ValueError(
            f"Specify who classified the species of interest (citizen_scientists, biologists or ml_algorithms)"
        )


def get_workflow_labels(
    workflow_df: pd.DataFrame, workflow_id: int, workflow_version: int
):
    """
    > This function takes a df of workflows of interest and retrieves the labels and common names of the choices cit scientists have in a survey task in Zooniverse.
    the function is a modified version of the 'get_workflow_info' function by @lcjohnso
    https://github.com/zooniverse/Data-digging/blob/6e9dc5db6f6125316616c4b04ae5fc4223826a25/scripts_GeneralPython/get_workflow_info.pybiological observations classified by citizen scientists, biologists or ML algorithms and returns a df of species occurrences to publish in GBIF/OBIS.
    :param workflow_df: df of the workflows of the Zooniverse project of interest,
    :param workflow_id: integer of the workflow id of interest,
    :param workflow_version: integer of the workflow version of interest.
    :return: a df with the common name and label of the annotations for the workflow.
    """
    # initialize the output
    workflow_info = {}

    # parse the tasks column as a json so we can work with it (it just loads as a string)
    workflow_df["tasks_json"] = [json.loads(q) for q in workflow_df["tasks"]]
    workflow_df["strings_json"] = [json.loads(q) for q in workflow_df["strings"]]

    # identify the row of the workflow dataframe we want to extract
    is_theworkflow = (workflow_df["workflow_id"] == workflow_id) & (
        workflow_df["version"] == workflow_version
    )

    # extract it
    theworkflow = workflow_df[is_theworkflow]

    # pandas is a little weird about accessing stuff sometimes
    # we should only have 1 row in theworkflow but the row index will be retained
    # from the full workflow_df, so we need to figure out what it is
    i_wf = theworkflow.index[0]

    # extract the tasks as a json
    tasks = theworkflow["tasks_json"][i_wf]
    strings = theworkflow["strings_json"][i_wf]

    workflow_info = tasks.copy()

    tasknames = workflow_info.keys()
    workflow_info["tasknames"] = tasknames

    # now that we've extracted the actual task names, add the first task
    workflow_info["first_task"] = theworkflow["first_task"].values[0]

    # now join workflow structure to workflow label content for each task

    for task in tasknames:
        # Create an empty dictionary to host the dfs of interest
        label_common_name_dict = {"commonName": [], "label": []}

        # Create an empty dictionary to host the dfs of interest
        label_common_name_dict = {"commonName": [], "label": []}
        for i_c, choice in enumerate(workflow_info[task]["choices"].keys()):
            c_label = strings[workflow_info[task]["choices"][choice]["label"]]
            label_common_name_dict["commonName"].append(choice)
            label_common_name_dict["label"].append(c_label)

        if task == "T0":
            break

    return pd.DataFrame.from_dict(label_common_name_dict)<|MERGE_RESOLUTION|>--- conflicted
+++ resolved
@@ -810,13 +810,8 @@
             "user_name",
             "movie_id",
             "workflow_version",
-<<<<<<< HEAD
-            "workflow_id",
-            "workflow_name",
-=======
             "workflow_name",
             "workflow_id",
->>>>>>> 64075bd2
         ]
     ]
 
