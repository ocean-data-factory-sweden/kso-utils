--- conflicted
+++ resolved
@@ -184,30 +184,20 @@
     return project
 
 
-# Select the information to retrieve
 def select_retrieve_info():
     """
     Display a widget that allows to select whether to retrieve the last available information,
-<<<<<<< HEAD
-    or to request the latest information. In the latter case, a boolean determining whether
-    it is necessary to generate a new export will be set to True, and in the first case it is
-    set to False. 
-=======
     or to request the latest information.
->>>>>>> 3f6cef16
 
     :return: an interactive widget object with the value of the boolean
                 
     """
 
-<<<<<<< HEAD
     def generate_export(retrieve_option):
         if retrieve_option == "No, just download the last available information":
-            #logging.info("Retrieving the last available information")
             generate = False
             
         elif retrieve_option == "Yes":
-            #logging.info("Generating new export to retrieve the most up-to-date Zooniverse information")
             generate = True
     
         return generate
@@ -223,15 +213,6 @@
             disabled=False,
             style= {'description_width': 'initial'}
         ),
-=======
-    latest_info = widgets.RadioButtons(
-        options=["last available information", "latest information"],
-        value="last available information",
-        layout={"width": "max-content"},
-        description="Select the information you want to retrieve:",
-        disabled=False,
-        style={"description_width": "initial"},
->>>>>>> 3f6cef16
     )
 
     
@@ -250,11 +231,7 @@
     db_info_dict: dict,
     zoo_project: Project,
     zoo_info: str,
-<<<<<<< HEAD
     generate_export: bool = False
-=======
-    generate: bool = False,
->>>>>>> 3f6cef16
 ):
     """
     It retrieves the information of the subjects uploaded to Zooniverse and populates the SQL database
